import numpy as np
from sympy import symbols, S, cos
from celmech.hamiltonian import Hamiltonian
from celmech.poincare import PoincareParticle, Poincare
from celmech.disturbing_function import get_fg_coeffs
from celmech.transformations import ActionAngleToXY, XYToActionAngle
import rebound

'''
Compare with Hadden & Lithwick 2017:
In the code, Z = |scriptZ| and z = arg(scriptZ) from paper
W = |scriptW| and w = arg(scriptW) from paper
Phi and phi in the paper are a generalized eccentricity squared and a generalized pericenter
Phi in the code = Phi in the paper / k and scaled to simplify the Hamiltonian, so also a squared eccentricity
Cartesian components in code X, Y = sqrt(2*phi)cos(phi) and sin(phi) are generalized eccentricities
Note A is proportional to scriptZ, but B is not proportional to scriptW, and depends on masses etc. Can solve for B from scriptZ and scriptW
'''

def rotate_Poincare_Gammas_To_Psi1Psi2(Gamma1,gamma1,Gamma2,gamma2,f,g,inverse=False):
    if inverse is True:
        g = -g
    X1,Y1 = ActionAngleToXY(Gamma1,gamma1)
    X2,Y2 = ActionAngleToXY(Gamma2,gamma2)
    norm = np.sqrt(f*f + g*g)
    rotation_matrix = np.array([[f,g],[-g,f]]) / norm
    Psi1X,Psi2X = np.dot(rotation_matrix , np.array([X1,X2]) )
    Psi1Y,Psi2Y = np.dot(rotation_matrix , np.array([Y1,Y2]) )
    Psi1,psi1 = XYToActionAngle(Psi1X,Psi1Y)
    Psi2,psi2 = XYToActionAngle(Psi2X,Psi2Y)
    return Psi1,psi1,Psi2,psi2

def calc_expansion_params(G, masses, j, k, a10):
    p = {'j':j, 'k':k, 'G':G, 'masses':masses, 'a10':a10}       
    p['a20'] = a10*(j/float(j-k))**(2./3.)
    p['Lambda10'] = masses[1]*np.sqrt(G*masses[0]*p['a10'])
    p['Lambda20'] = masses[2]*np.sqrt(G*masses[0]*p['a20'])
    p['n10'] = masses[1]**3*(G*masses[0])**2/p['Lambda10']**3
    p['n20'] = masses[2]**3*(G*masses[0])**2/p['Lambda20']**3
    p['nu1'] = -3. * p['n10']/ p['Lambda10']
    p['nu2'] = -3. * p['n20'] / p['Lambda20']
    f,g = get_fg_coeffs(j,k)
    p['ff']  = np.sqrt(2)*f/np.sqrt(p['Lambda10'])
    p['gg']  = np.sqrt(2)*g/np.sqrt(p['Lambda20'])
    fac = np.sqrt(k*(p['ff']**2+p['gg']**2))**k
    p['a'] = p['nu1']*(j-k)**2 + p['nu2']*j**2
    p['c'] = -G**2*masses[0]*masses[2]**3* masses[1]/p['Lambda20']**2*fac
    p['eta'] = 2.**((6.-k)/(4.-k))*(p['c']/p['a'])**(2./(4.-k))
    p['tau'] = 8./(p['eta']*p['a'])
    return p

def get_second_order_phiprime(Phi_eq):
    return (4*Phi_eq**2 - 2.)/3.

class Andoyer(object):
    def __init__(self, j, k, Phi, phi, a10=1., G=1., masses=[1.,1.e-5,1.e-5], Psi2=0., psi2=0., Phiprime=1.5, K=0., deltalambda=np.pi, lambda1=0.):
        sX, sY, sPsi2, spsi2, sPhiprime, sK, sdeltalambda, slambda1 = symbols('X, Y, Psi2, psi2, Phiprime, K, \Delta\lambda, lambda1')
        sk, sj, sG, smasses, sa10 = symbols('k, j, G, masses, a10')
        X = np.sqrt(2.*Phi)*np.cos(phi)
        Y = np.sqrt(2.*Phi)*np.sin(phi)
        self.X = X
        self.Y = Y
        self.Psi2 = Psi2
        self.psi2 = psi2 
        self.Phiprime = Phiprime
        self.K = K
        self.deltalambda = deltalambda
        self.lambda1 = lambda1

        self.params = calc_expansion_params(G, masses, j, k, a10)

    @classmethod
    def from_elements(cls, j, k, Phistar, libfac, a10=1., G=1., masses=[1.,1.e-5,1.e-5], Psi2=0., psi2=0., K=0., deltalambda=np.pi, lambda1=0.):
        p = calc_expansion_params(G, masses, j, k, a10)
        Xstar = -np.sqrt(2*Phistar)
        Phiprime = get_second_order_phiprime(Xstar)
        Phi = Phistar
        phi = np.pi

        return cls(j, k, Phi, phi, a10, G, masses, Psi2, psi2, Phiprime, K, deltalambda, lambda1)

    @classmethod
    def from_Poincare(cls,pvars,j,k,a10,i1=1,i2=2):
        p1 = pvars.particles[i1]
        p2 = pvars.particles[i2]
        masses = [pvars.M, p1.m, p2.m]
        p = calc_expansion_params(pvars.G, masses, j, k, a10)
        
        dL1 = p1.Lambda-p['Lambda10']
        dL2 = p2.Lambda-p['Lambda20']

        Psi1,psi1,Psi2,psi2 = rotate_Poincare_Gammas_To_Psi1Psi2(p1.Gamma,p1.gamma,p2.Gamma,p2.gamma,p['ff'],p['gg'])
        K  = dL2 + j * dL1 / float(j-k) 
        Brouwer = -dL1/(j-k) - Psi1 / k
        b =  p['a'] * Brouwer + j * p['nu2'] * K

        # scale momenta
        Psi1 /= p['eta']
        K /= p['eta']
        Psi2 /= p['eta']

        phi = j * p2.l - (j-k) * p1.l + k * psi1
        Phi = Psi1 / k 
        Phiprime = - p['tau'] * b / 3.
        
        andvars = cls(j, k, Phi, phi, a10, pvars.G, masses, Psi2, psi2, Phiprime, K, p2.l-p1.l, p1.l)
        return andvars

    def to_Poincare(self):
        p = self.params
        j = p['j']
        k = p['k']
       
        # Unscale momenta
        Psi2 = self.Psi2*p['eta']
        K = self.K*p['eta']
        Psi1 = k*self.Phi*p['eta']
        b = -3. * self.Phiprime / p['tau']

        Brouwer = (b - j * p['nu2'] * K) / p['a']
        lambda2 = self.lambda1 + self.deltalambda
        theta = j*self.deltalambda + k*self.lambda1 # jlambda2 - (j-k)lambda1
        psi1 = np.mod( (self.phi - theta) / k ,2*np.pi)
        dL1 = -(j-k) * (Brouwer + Psi1 / k)
        dL2 =((j-k) * K - j * dL1)/(j-k) 
        Lambda1 = p['Lambda10']+dL1
        Lambda2 = p['Lambda20']+dL2 

        Gamma1,gamma1,Gamma2,gamma2 = rotate_Poincare_Gammas_To_Psi1Psi2(Psi1,psi1,Psi2,self.psi2,p['ff'],p['gg'], inverse=True)
        masses = p['masses']
        p1 = PoincareParticle(masses[1], Lambda1, self.lambda1, Gamma1, gamma1, masses[0])
        p2 = PoincareParticle(masses[2], Lambda2, lambda2, Gamma2, gamma2, masses[0])
        return Poincare(p['G'], masses[0], [p1,p2])

    @classmethod
    def from_Simulation(cls, sim, j, k, a10=None, i1=1, i2=2, average_synodic_terms=False):
        if a10 is None:
            a10 = sim.particles[i1].a
        pvars = Poincare.from_Simulation(sim, average_synodic_terms)
        ps = sim.particles
        return Andoyer.from_Poincare(pvars, j, k, a10, i1, i2)


    def to_Simulation(self):
        pvars = self.to_Poincare()
        return pvars.to_Simulation()
    
    @property
    def Phi(self):
        return (self.X**2 + self.Y**2)/2.
    @property
    def phi(self):
        return np.arctan2(self.Y, self.X)
    @property
    def Brouwer(self):
        p = self.params
        return -3.*self.Phiprime/p['a']/p['tau']

class AndoyerHamiltonian(Hamiltonian):
    def __init__(self, andvars):
        X, Y, Phi, phi, Phiprime, k = symbols('X, Y, Phi, phi, Phiprime, k')
        pqpairs = [(X, Y)]
        Hparams = {Phiprime:andvars.Phiprime, k:andvars.params['k']}

        H = (X**2 + Y**2)**2 - S(3)/S(2)*Phiprime*(X**2 + Y**2) + (X**2 + Y**2)**((k-S(1))/S(2))*X
        if andvars.params['tau'] < 0:
            H *= -1
<<<<<<< HEAD
            #andvars.params['timescale'] *= -1
=======
            andvars.params['tau'] *= -1
>>>>>>> 8eb84804

        super(AndoyerHamiltonian, self).__init__(H, pqpairs, Hparams, andvars)  
        self.Hpolar = 4*Phi**2 - S(3)*Phiprime*Phi + (2*Phi)**(k/S(2))*cos(phi)

    def state_to_list(self, state):
        return [state.X, state.Y] 

    def update_state_from_list(self, state, y):
        state.X = y[0]
        state.Y = y[1]<|MERGE_RESOLUTION|>--- conflicted
+++ resolved
@@ -164,11 +164,6 @@
         H = (X**2 + Y**2)**2 - S(3)/S(2)*Phiprime*(X**2 + Y**2) + (X**2 + Y**2)**((k-S(1))/S(2))*X
         if andvars.params['tau'] < 0:
             H *= -1
-<<<<<<< HEAD
-            #andvars.params['timescale'] *= -1
-=======
-            andvars.params['tau'] *= -1
->>>>>>> 8eb84804
 
         super(AndoyerHamiltonian, self).__init__(H, pqpairs, Hparams, andvars)  
         self.Hpolar = 4*Phi**2 - S(3)*Phiprime*Phi + (2*Phi)**(k/S(2))*cos(phi)
