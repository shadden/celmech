from celmech import disturbing_function
import numpy as np
from collections import OrderedDict
from sympy import S
from celmech.disturbing_function import laplace_coefficient 
from celmech.disturbing_function import get_fg_coeffs
from itertools import combinations
import rebound

def jacobi_masses_from_sim(sim):
    ps = sim.particles
    mjac, Mjac, mu = np.zeros(sim.N), np.zeros(sim.N), np.zeros(sim.N)
    interior_mass = ps[0].m
    for i in range(1,sim.N):
        mjac[i] = ps[i].m*interior_mass/(ps[i].m+interior_mass) # reduced mass with interior mass
        Mjac[i] = ps[0].m*(ps[i].m+interior_mass)/interior_mass # mjac[i]*Mjac[i] always = ps[i].m*ps[0].m
        mu[i] = sim.G**2*Mjac[i]**2*mjac[i]**3 # Deck (2013) notation
    mjac[0] = interior_mass
    return list(mjac), list(Mjac), list(mu)

def jacobi_masses(masses):
    N = len(masses)
    mjac, Mjac, mu = np.zeros(N), np.zeros(N), np.zeros(N)
    interior_mass = masses[0]
    for i in range(1,N):
        mjac[i] = masses[i]*interior_mass/(masses[i]+interior_mass) # reduced mass with interior mass
        Mjac[i] = masses[0]*(masses[i]+interior_mass)/interior_mass # mjac[i]*Mjac[i] always = m[i]*m[0]
    mjac[0] = interior_mass
    return list(mjac), list(Mjac)

def synodic_Lambda_correction(sim, i1, i2, Lambda1, Lambda2):
    """
    Do a canonical transformation to correct the Lambdas for the fact that we have implicitly
    averaged over all the synodic terms we do not include in the Hamiltonian.
    """
    mjac, Mjac, mu = jacobi_masses_from_sim(sim)
    ps = sim.particles
    s=0
    alpha = ps[i1].a/ps[i2].a
    deltan = ps[i1].n-ps[i2].n
    prefac = mu[i2]/Lambda2**2*mjac[i1]/Mjac[i1]/deltan
    deltalambda = ps[i1].l - ps[i2].l
    for j in range(1,150):
        s += laplace_coefficient(0.5, j, 0, alpha)*np.cos(j*deltalambda)
    s -= alpha*np.cos(deltalambda)
    s *= prefac
    return [Lambda1-s, Lambda2+s]

def ActionAngleToXY(Action,angle):
        return np.sqrt(2*Action)*np.cos(angle),np.sqrt(2*Action)*np.sin(angle)

def XYToActionAngle(X,Y):
<<<<<<< HEAD
        return 0.5 * (X*X+Y*Y), np.arctan2(Y,X)

def equib_andoyer_vars_from_sim(sim, j, k, a10, a20, i1=1, i2=2, average_synodic_terms=False):
    mjac, Mjac, mu = jacobi_masses_from_sim(sim)
    ps = sim.particles
    poincare_vars = poincare_vars_from_sim(sim, average_synodic_terms)
    #andvars, coeff = poincare_vars_to_andoyer_vars(poincare_vars, sim.G, Mjac[1], mjac[1], mjac[2], j, k,a10)
    andvars, coeff = poincare_vars_to_andoyer_vars(poincare_vars, sim.G, ps[0].m, ps[1].m, ps[2].m, j, k,a10)
    Phi, phi, W, w, Brouwer, K, deltalambda, lambda1 = andvars
    A,B,C = coeff
    Phiscale, timescale, Phiprime = get_equib_andoyer_params(A, B, C, k)
    #print(Phi, Brouwer, '*')
    #print(Phiscale)
    return [Phi/Phiscale, phi, W/Phiscale, w, Brouwer/Phiscale, K/Phiscale, deltalambda, lambda1], [Phiscale, timescale, Phiprime]

def get_second_order_equilibrium(Phiprime):
    if Phiprime < -2./3.:
        raise AttributeError("Phiprime = {0}".format(Phiprime))
    return -0.5*np.sqrt(3*Phiprime + 2.)
def get_second_order_phiprime(Phi_eq):
    return (4*Phi_eq**2 - 2.)/3.

def andoyer_vars_from_sim(sim, j, k, a10, a20, i1=1, i2=2, average_synodic_terms=False):
    mjac, Mjac, mu = jacobi_masses_from_sim(sim)
    poincare_vars = poincare_vars_from_sim(sim, average_synodic_terms)
    andvars, coeff = poincare_vars_to_andoyer_vars(poincare_vars, sim.G, Mjac[1], mjac[1], mjac[2], j, k,a10)
    Phi, phi, W, w, Brouwer, K, deltalambda, lambda1 = andvars
    A,B,C = coeff
    Phiscale, timescale, Phiprime = get_andoyer_params(A, B, C, k)
    #print(Phi, Brouwer, '*')
    return [Phi/Phiscale, phi, W/Phiscale, w, Brouwer/Phiscale, K/Phiscale, deltalambda, lambda1], [Phiscale, timescale, Phiprime]

def poincare_vars_to_andoyer_vars(poincare_vars,G,Mstar,mIn,mOut,j,k,aIn0):
    """
     Convert the poincare variables in Hamiltonian
       H_kep + eps * Hres
     to variables of a model Andoyer Hamiltonian for the j:j-k resonance:
       H(p,q) = (1/2) A * (p)^2 +B p + C sqrt(p)^k cos(q)
    """
    Lambda1, lambda1, Gamma1, gamma1, Lambda2, lambda2, Gamma2, gamma2 = poincare_vars
    
    aOut0 = aIn0*(j/(j-k))**(2./3.)
    #print("Lambda, {0:.16e}, {1:.16e}".format(Lambda1, Lambda2))
    Lambda10 = mIn*np.sqrt(G*Mstar*aIn0)
    Lambda20 = mOut*np.sqrt(G*Mstar*aOut0)
    #print("Lambda, {0:.16e}, {1:.16e}".format(Lambda10, Lambda20))
    n10 = mIn**3*(G*Mstar)**2/Lambda10**3
    n20 = mOut**3*(G*Mstar)**2/Lambda20**3
    # Derivatives of mean motions w.r.t. Lambdas evaluated at Lambda0s
    Dn1DL1,Dn2DL2 = -3 * n10 / Lambda10, -3 * n20 / Lambda20
    
    dL1,dL2 = Lambda1-Lambda10,Lambda2-Lambda20
    #print("Dls", dL1, dL2) 
    f,g = get_fg_coeffs(j,k)
    ff  = np.sqrt(2) * f / np.sqrt(Lambda10)
    gg  = np.sqrt(2) * g / np.sqrt(Lambda20)
    Z,z,W,w = Rotate_Poincare_Gammas_To_ZW(Gamma1,gamma1,Gamma2,gamma2,ff,gg)
    #print("***", Z, Gamma1, Gamma2)
    norm = np.sqrt(ff*ff+gg*gg)**k
    
    K  = ( j * dL1 + (j-k) * dL2 ) / (j-k)
    #print("KKKKK", K)
    Pa = -dL1 / (j-k) 
    Brouwer = Pa - Z/k
    #print("Brouwer", Brouwer, K, Pa)

    phi = j * lambda2 - (j-k) * lambda1 + k * z
    Phi = Z / k 
    #print("Phi", Phi)
    #print("Z", Z)
   
    Acoeff = Dn1DL1 * (j-k)**2 + Dn2DL2 * j**2
    Bcoeff = j * n20 - (j-k) * n10 + Acoeff * Brouwer
    Ccoeff = -1 * G**2 * Mstar * mOut**3 * mIn  / ( Lambda20**2 ) * ( np.sqrt(ff*ff+gg*gg)**k * np.sqrt(2*k)**k )
    return [Phi,phi,W,w,Brouwer,K,lambda2-lambda1,lambda1],[Acoeff,Bcoeff,Ccoeff]

def my_andoyer_vars_to_poincare_vars(andvars, G, masses, a10, a20, j, k):
    from celmech.disturbing_function import get_fg_coeffs
    Phi, phi, W, w, B, K, deltalambda, lambda1 = andvars
    lambda2 = lambda1 + deltalambda
    Z = k*Phi
    theta = j*deltalambda + k*lambda1 # jlambda2 - (j-k)lambda1
    z = np.mod( (phi - theta) / k ,2*np.pi)
    Pa = B + Z/float(k)
    dL1 = -Pa*(j-k)    
    dL2 =((j-k) * K - j * dL1)/(j-k) 
    Lambda10 = masses[1]*np.sqrt(G*masses[0]*a10)
    Lambda20 = masses[2]*np.sqrt(G*masses[0]*a20)
    Lambda0s = [Lambda10, Lambda20]
    Lambda1,Lambda2 = Lambda0s[0]+dL1, Lambda0s[1]+dL2 
    #print('my')
    #print(Phi, B)
    #print(dL1/Lambda10, dL2/Lambda20)
    #print(K)

    from celmech.disturbing_function import get_fg_coeffs
    f,g = get_fg_coeffs(j,k)
    ff  = np.sqrt(2) * f / np.sqrt(Lambda0s[0])
    gg  = np.sqrt(2) * g / np.sqrt(Lambda0s[1])
    Gamma1,gamma1,Gamma2,gamma2 = Rotate_ZW_To_Poincare_Gammas(Z,z,W,w,ff,gg)

   # Derivatives of mean motions w.r.t. Lambdas evaluated at Lambda0s
    return [ Lambda1, lambda1, Gamma1, gamma1, Lambda2, lambda2, Gamma2, gamma2 ]

def setup_res(G, masses, j, k, Phistar, a10=1., libfac=0., W=0., w=0., K=0.,deltalambda=np.pi, lambda1=0.):
    a20 = a10*(j/(j-k))**(2./3.)
    Lambda10 = masses[1]*np.sqrt(G*masses[0]*a10)
    Lambda20 = masses[2]*np.sqrt(G*masses[0]*a20)
    Lambda0s = [Lambda10, Lambda20]
    n10 = masses[1]**3*(G*masses[0])**2/Lambda10**3
    n20 = masses[2]**3*(G*masses[0])**2/Lambda20**3
    Dn1DL1,Dn2DL2 = -3 * n10 / Lambda10, -3 * n20 / Lambda20
    f,g = get_fg_coeffs(j,k)
    ff  = np.sqrt(2) * f / np.sqrt(Lambda10)
    gg  = np.sqrt(2) * g / np.sqrt(Lambda20)
    norm = np.sqrt(ff*ff+gg*gg)**k
    Acoeff = Dn1DL1 * (j-k)**2 + Dn2DL2 * j**2
    Ccoeff = -1 * G**2 * masses[0] * masses[2]**3 * masses[1]  / ( Lambda20**2 ) * ( np.sqrt(ff*ff+gg*gg)**k * np.sqrt(2*k)**k )
    Phiscale = 2.**((k-6.)/(k-4.))*(Ccoeff / Acoeff)**(2./(4.-k))
    timescale = 8./(Phiscale*Acoeff)
    
    W *= Phiscale
    K *= Phiscale
    
    Phi = Phistar
    Xstar = np.sqrt(2*Phistar)
    alpha = get_second_order_phiprime(Xstar)
    Bcoeff = -3.*alpha/timescale
    Brouwer = (Bcoeff - (j*n20 - (j-k)*n10))/Acoeff

    phi = np.pi
    
    #print("setup", Phi, Brouwer, '*')

    Phi = Phistar*Phiscale
    #Brouwer *= Phiscale
    
    andvars=[Phi,phi,W,w,Brouwer,K,deltalambda,lambda1]
    #print(andvars)
    pvars = my_andoyer_vars_to_poincare_vars(andvars, G, masses, a10, a20, j, k) 
    #print(pvars)
    sim = poincare_vars_to_sim(pvars, G, masses)
    #print(poincare_vars_from_sim(sim))
    return poincare_vars_to_sim(pvars, G, masses)

def get_equib_andoyer_params(A,B,C,k):
    """
    Rescale momenta of the Hamiltonion
       H(p,q) = (1/2) A * (p)^2 +B p + C sqrt(p)^k cos(q)
    by factor eta such that it can be written as
       H(p,q) = (1/2) (p-p')^2 + sqrt(p)^k cos(q)  
    """
    Phiscale = 2.**((k-6.)/(k-4.))*(C / A)**(2./(4.-k))
    timescale = 8./(Phiscale*A)
    Phiprime = -B * timescale/3.
    return [Phiscale, timescale, Phiprime]

def get_andoyer_params(A,B,C,k):
    """
    Rescale momenta of the Hamiltonion
       H(p,q) = (1/2) A * (p)^2 +B p + C sqrt(p)^k cos(q)
    by factor eta such that it can be written as
       H(p,q) = (1/2) (p-p')^2 + sqrt(p)^k cos(q)  
    """
    Phiscale = (C / A)**(2./(4.-k))
    timescale = 1./(Phiscale*A)
    Phiprime = -B * timescale
    return [Phiscale, timescale, Phiprime]


def Rotate_Poincare_Gammas_To_ZW(Gamma1,gamma1,Gamma2,gamma2,f,g):
        X1,Y1 = ActionAngleToXY(Gamma1,gamma1)
        X2,Y2 = ActionAngleToXY(Gamma2,gamma2)
        norm = np.sqrt(f*f + g*g)
        rotation_matrix = np.array([[f,g],[-g,f]]) / norm
        ZX,WX = np.dot(rotation_matrix , np.array([X1,X2]) )
        ZY,WY = np.dot(rotation_matrix , np.array([Y1,Y2]) )
        Z,z = XYToActionAngle(ZX,ZY)
        W,w = XYToActionAngle(WX,WY)
        return Z,z,W,w

def Rotate_ZW_To_Poincare_Gammas(Z,z,W,w,f,g):
        ZX,ZY = ActionAngleToXY(Z,z)
        WX,WY = ActionAngleToXY(W,w)
        norm = np.sqrt(f*f + g*g)
        rotation_matrix = np.array([[f,-g],[g,f]]) / norm 
        X1,X2 = np.dot(rotation_matrix , np.array([ZX,WX]) )
        Y1,Y2 = np.dot(rotation_matrix , np.array([ZY,WY]) )
        Gamma1,gamma1 = XYToActionAngle(X1,Y1)
        Gamma2,gamma2 = XYToActionAngle(X2,Y2)
        return Gamma1,gamma1,Gamma2,gamma2

def andoyer_vars_to_sim(andoyer_vars,G,Mstar,mIn,mOut,n1,n2,j,k,aIn0,aOut0,lambda0s=(0,0),actionScale=None):
    pvars = andoyer_vars_to_poincare_vars(andoyer_vars,G,Mstar,mIn,mOut,n1,n2,j,k,aIn0,aOut0,lambda0s=(0,0),actionScale=None)
    return poincare_vars_to_sim(pvars, G, [Mstar, mIn, mOut])
'''
def my_andoyer_vars_to_poincare_vars(andvars, G, masses, a10, a20, j, k):
    from celmech.disturbing_function import get_fg_coeffs
    Phi, phi, W, w, B, K, deltalambda, lambda1 = andvars
    lambda2 = lambda1 + deltalambda
    Z = k*Phi
    theta = j*deltalambda + k*lambda1 # jlambda2 - (j-k)lambda1
    z = np.mod( (phi - theta) / k ,2*np.pi)
    Pa = B + Z/float(k)
    dL1 = -Pa*(j-k)    
    dL2 =((j-k) * K - j * dL1)/(j-k) 
   
    Lambda10 = masses[1]*np.sqrt(G*masses[0]*a10)
    Lambda20 = masses[2]*np.sqrt(G*masses[0]*a20)
    Lambda0s = [Lambda10, Lambda20]
    Lambda1,Lambda2 = Lambda0s[0]+dL1, Lambda0s[1]+dL2 

    from celmech.disturbing_function import get_fg_coeffs
    f,g = get_fg_coeffs(j,k)
    ff  = np.sqrt(2) * f / np.sqrt(Lambda0s[0])
    gg  = np.sqrt(2) * g / np.sqrt(Lambda0s[1])
    Gamma1,gamma1,Gamma2,gamma2 = Rotate_ZW_To_Poincare_Gammas(Z,z,W,w,ff,gg)

   # Derivatives of mean motions w.r.t. Lambdas evaluated at Lambda0s
    return [ Lambda1, lambda1, Gamma1, gamma1, Lambda2, lambda2, Gamma2, gamma2 ]
'''
def andoyer_vars_to_poincare_vars(andoyer_vars,G,Mstar,mIn,mOut,n1,n2,j,k,aIn0,aOut0,actionScale=None):
    """
     Convert the poincare variables in Hamiltonian
       H_kep + eps * Hres
     to variables of a model Andoyer Hamiltonian for the j:j-k resonance:
       H(p,q) = (1/2) A * (p)^2 +B p + C sqrt(p)^k cos(q)
    """
    from celmech.disturbing_function import get_fg_coeffs
    P,Q,W,w,Brouwer,K,deltalambda,lambda1 = andoyer_vars
    lambda2 = lambda1 + deltalambda
    if actionScale is None:
        actionScale = 1.
    P,W,Brouwer,K = np.array([P,W,Brouwer,K]) * actionScale
    Z = k*P
    # ! Need to specify lambdas
    z = np.mod( (Q - j * lambda2 + (j-k)*lambda1) / k ,2*np.pi)
    Pa = (k*Brouwer + Z) / float(k)
    dL1 = -Pa*(j-k)    
    dL2 =((j-k) * K - j * dL1)/(j-k) 
    
    Lambda10 = mIn*np.sqrt(G*Mstar*aIn0)
    Lambda20 = mOut*np.sqrt(G*Mstar*aOut0)
    Lambda0s = [Lambda10, Lambda20]
    Lambda1,Lambda2 = Lambda0s[0]+dL1, Lambda0s[1]+dL2 
    from celmech.disturbing_function import get_fg_coeffs
    f,g = get_fg_coeffs(j,k)
    ff  = np.sqrt(2) * f / np.sqrt(Lambda0s[0])
    gg  = np.sqrt(2) * g / np.sqrt(Lambda0s[1])
    norm = np.sqrt(ff*ff+gg*gg)
    Gamma1,gamma1,Gamma2,gamma2 = Rotate_Poincare_Gammas_To_ZW(Z,z,W,w,ff,-gg)#Rotate_ZW_To_Poincare_Gammas(Z,z,W,w,ff,gg)

   # Derivatives of mean motions w.r.t. Lambdas evaluated at Lambda0s
    return [ Lambda1, lambda1, Gamma1, gamma1, Lambda2, lambda2, Gamma2, gamma2 ]

# Functions for solving for the equilibrium points of first-order MMRs
def first_order_equilibrium_p(p1):
    """
    Determine the value, p*, of stable equilibirium point of hamiltonian 
        h(p,q) = (1/2) * (p-p1)^2 + sqrt(p) * cos(q)
    so that dh(p*,pi)/dp = 0.
    """
    alpha = 2**(4./3.) *  p1 / 3.
    assert alpha >= 1.0 , "No separatrix present for 'p1' value"
    xstar = np.sqrt(alpha) * np.cos( np.arccos(-1 * alpha**(-1.5) ) / 3. + 2 * np.pi / 3. ) 
    pstar =  xstar * xstar * 2**(2./3.)
    return pstar
def get_p1_value(p_eq):
    """
    Solve for the value of parameter p1 in hamiltonian
        h(p,q) = (1/2) * (p-p1)^2 + sqrt(p) * cos(q)
    such that p_eq is the (stable) equilibrium value of p
    """
    from scipy.optimize import brentq
    # Search range over p1
    p1min = 3. * 2**(-4./3.) + 1e-14
    p1max = 1.5 * p_eq
    # find p1 value that corresponds to equilibrium p_eq
    rootfn = lambda x: p_eq - first_order_equilibrium_p(x)
    return brentq(rootfn,p1min,p1max)
=======
        return 0.5 * (X*X+Y*Y), np.arctan2(Y,X)
>>>>>>> c12ae0ab
<|MERGE_RESOLUTION|>--- conflicted
+++ resolved
@@ -50,287 +50,4 @@
         return np.sqrt(2*Action)*np.cos(angle),np.sqrt(2*Action)*np.sin(angle)
 
 def XYToActionAngle(X,Y):
-<<<<<<< HEAD
-        return 0.5 * (X*X+Y*Y), np.arctan2(Y,X)
-
-def equib_andoyer_vars_from_sim(sim, j, k, a10, a20, i1=1, i2=2, average_synodic_terms=False):
-    mjac, Mjac, mu = jacobi_masses_from_sim(sim)
-    ps = sim.particles
-    poincare_vars = poincare_vars_from_sim(sim, average_synodic_terms)
-    #andvars, coeff = poincare_vars_to_andoyer_vars(poincare_vars, sim.G, Mjac[1], mjac[1], mjac[2], j, k,a10)
-    andvars, coeff = poincare_vars_to_andoyer_vars(poincare_vars, sim.G, ps[0].m, ps[1].m, ps[2].m, j, k,a10)
-    Phi, phi, W, w, Brouwer, K, deltalambda, lambda1 = andvars
-    A,B,C = coeff
-    Phiscale, timescale, Phiprime = get_equib_andoyer_params(A, B, C, k)
-    #print(Phi, Brouwer, '*')
-    #print(Phiscale)
-    return [Phi/Phiscale, phi, W/Phiscale, w, Brouwer/Phiscale, K/Phiscale, deltalambda, lambda1], [Phiscale, timescale, Phiprime]
-
-def get_second_order_equilibrium(Phiprime):
-    if Phiprime < -2./3.:
-        raise AttributeError("Phiprime = {0}".format(Phiprime))
-    return -0.5*np.sqrt(3*Phiprime + 2.)
-def get_second_order_phiprime(Phi_eq):
-    return (4*Phi_eq**2 - 2.)/3.
-
-def andoyer_vars_from_sim(sim, j, k, a10, a20, i1=1, i2=2, average_synodic_terms=False):
-    mjac, Mjac, mu = jacobi_masses_from_sim(sim)
-    poincare_vars = poincare_vars_from_sim(sim, average_synodic_terms)
-    andvars, coeff = poincare_vars_to_andoyer_vars(poincare_vars, sim.G, Mjac[1], mjac[1], mjac[2], j, k,a10)
-    Phi, phi, W, w, Brouwer, K, deltalambda, lambda1 = andvars
-    A,B,C = coeff
-    Phiscale, timescale, Phiprime = get_andoyer_params(A, B, C, k)
-    #print(Phi, Brouwer, '*')
-    return [Phi/Phiscale, phi, W/Phiscale, w, Brouwer/Phiscale, K/Phiscale, deltalambda, lambda1], [Phiscale, timescale, Phiprime]
-
-def poincare_vars_to_andoyer_vars(poincare_vars,G,Mstar,mIn,mOut,j,k,aIn0):
-    """
-     Convert the poincare variables in Hamiltonian
-       H_kep + eps * Hres
-     to variables of a model Andoyer Hamiltonian for the j:j-k resonance:
-       H(p,q) = (1/2) A * (p)^2 +B p + C sqrt(p)^k cos(q)
-    """
-    Lambda1, lambda1, Gamma1, gamma1, Lambda2, lambda2, Gamma2, gamma2 = poincare_vars
-    
-    aOut0 = aIn0*(j/(j-k))**(2./3.)
-    #print("Lambda, {0:.16e}, {1:.16e}".format(Lambda1, Lambda2))
-    Lambda10 = mIn*np.sqrt(G*Mstar*aIn0)
-    Lambda20 = mOut*np.sqrt(G*Mstar*aOut0)
-    #print("Lambda, {0:.16e}, {1:.16e}".format(Lambda10, Lambda20))
-    n10 = mIn**3*(G*Mstar)**2/Lambda10**3
-    n20 = mOut**3*(G*Mstar)**2/Lambda20**3
-    # Derivatives of mean motions w.r.t. Lambdas evaluated at Lambda0s
-    Dn1DL1,Dn2DL2 = -3 * n10 / Lambda10, -3 * n20 / Lambda20
-    
-    dL1,dL2 = Lambda1-Lambda10,Lambda2-Lambda20
-    #print("Dls", dL1, dL2) 
-    f,g = get_fg_coeffs(j,k)
-    ff  = np.sqrt(2) * f / np.sqrt(Lambda10)
-    gg  = np.sqrt(2) * g / np.sqrt(Lambda20)
-    Z,z,W,w = Rotate_Poincare_Gammas_To_ZW(Gamma1,gamma1,Gamma2,gamma2,ff,gg)
-    #print("***", Z, Gamma1, Gamma2)
-    norm = np.sqrt(ff*ff+gg*gg)**k
-    
-    K  = ( j * dL1 + (j-k) * dL2 ) / (j-k)
-    #print("KKKKK", K)
-    Pa = -dL1 / (j-k) 
-    Brouwer = Pa - Z/k
-    #print("Brouwer", Brouwer, K, Pa)
-
-    phi = j * lambda2 - (j-k) * lambda1 + k * z
-    Phi = Z / k 
-    #print("Phi", Phi)
-    #print("Z", Z)
-   
-    Acoeff = Dn1DL1 * (j-k)**2 + Dn2DL2 * j**2
-    Bcoeff = j * n20 - (j-k) * n10 + Acoeff * Brouwer
-    Ccoeff = -1 * G**2 * Mstar * mOut**3 * mIn  / ( Lambda20**2 ) * ( np.sqrt(ff*ff+gg*gg)**k * np.sqrt(2*k)**k )
-    return [Phi,phi,W,w,Brouwer,K,lambda2-lambda1,lambda1],[Acoeff,Bcoeff,Ccoeff]
-
-def my_andoyer_vars_to_poincare_vars(andvars, G, masses, a10, a20, j, k):
-    from celmech.disturbing_function import get_fg_coeffs
-    Phi, phi, W, w, B, K, deltalambda, lambda1 = andvars
-    lambda2 = lambda1 + deltalambda
-    Z = k*Phi
-    theta = j*deltalambda + k*lambda1 # jlambda2 - (j-k)lambda1
-    z = np.mod( (phi - theta) / k ,2*np.pi)
-    Pa = B + Z/float(k)
-    dL1 = -Pa*(j-k)    
-    dL2 =((j-k) * K - j * dL1)/(j-k) 
-    Lambda10 = masses[1]*np.sqrt(G*masses[0]*a10)
-    Lambda20 = masses[2]*np.sqrt(G*masses[0]*a20)
-    Lambda0s = [Lambda10, Lambda20]
-    Lambda1,Lambda2 = Lambda0s[0]+dL1, Lambda0s[1]+dL2 
-    #print('my')
-    #print(Phi, B)
-    #print(dL1/Lambda10, dL2/Lambda20)
-    #print(K)
-
-    from celmech.disturbing_function import get_fg_coeffs
-    f,g = get_fg_coeffs(j,k)
-    ff  = np.sqrt(2) * f / np.sqrt(Lambda0s[0])
-    gg  = np.sqrt(2) * g / np.sqrt(Lambda0s[1])
-    Gamma1,gamma1,Gamma2,gamma2 = Rotate_ZW_To_Poincare_Gammas(Z,z,W,w,ff,gg)
-
-   # Derivatives of mean motions w.r.t. Lambdas evaluated at Lambda0s
-    return [ Lambda1, lambda1, Gamma1, gamma1, Lambda2, lambda2, Gamma2, gamma2 ]
-
-def setup_res(G, masses, j, k, Phistar, a10=1., libfac=0., W=0., w=0., K=0.,deltalambda=np.pi, lambda1=0.):
-    a20 = a10*(j/(j-k))**(2./3.)
-    Lambda10 = masses[1]*np.sqrt(G*masses[0]*a10)
-    Lambda20 = masses[2]*np.sqrt(G*masses[0]*a20)
-    Lambda0s = [Lambda10, Lambda20]
-    n10 = masses[1]**3*(G*masses[0])**2/Lambda10**3
-    n20 = masses[2]**3*(G*masses[0])**2/Lambda20**3
-    Dn1DL1,Dn2DL2 = -3 * n10 / Lambda10, -3 * n20 / Lambda20
-    f,g = get_fg_coeffs(j,k)
-    ff  = np.sqrt(2) * f / np.sqrt(Lambda10)
-    gg  = np.sqrt(2) * g / np.sqrt(Lambda20)
-    norm = np.sqrt(ff*ff+gg*gg)**k
-    Acoeff = Dn1DL1 * (j-k)**2 + Dn2DL2 * j**2
-    Ccoeff = -1 * G**2 * masses[0] * masses[2]**3 * masses[1]  / ( Lambda20**2 ) * ( np.sqrt(ff*ff+gg*gg)**k * np.sqrt(2*k)**k )
-    Phiscale = 2.**((k-6.)/(k-4.))*(Ccoeff / Acoeff)**(2./(4.-k))
-    timescale = 8./(Phiscale*Acoeff)
-    
-    W *= Phiscale
-    K *= Phiscale
-    
-    Phi = Phistar
-    Xstar = np.sqrt(2*Phistar)
-    alpha = get_second_order_phiprime(Xstar)
-    Bcoeff = -3.*alpha/timescale
-    Brouwer = (Bcoeff - (j*n20 - (j-k)*n10))/Acoeff
-
-    phi = np.pi
-    
-    #print("setup", Phi, Brouwer, '*')
-
-    Phi = Phistar*Phiscale
-    #Brouwer *= Phiscale
-    
-    andvars=[Phi,phi,W,w,Brouwer,K,deltalambda,lambda1]
-    #print(andvars)
-    pvars = my_andoyer_vars_to_poincare_vars(andvars, G, masses, a10, a20, j, k) 
-    #print(pvars)
-    sim = poincare_vars_to_sim(pvars, G, masses)
-    #print(poincare_vars_from_sim(sim))
-    return poincare_vars_to_sim(pvars, G, masses)
-
-def get_equib_andoyer_params(A,B,C,k):
-    """
-    Rescale momenta of the Hamiltonion
-       H(p,q) = (1/2) A * (p)^2 +B p + C sqrt(p)^k cos(q)
-    by factor eta such that it can be written as
-       H(p,q) = (1/2) (p-p')^2 + sqrt(p)^k cos(q)  
-    """
-    Phiscale = 2.**((k-6.)/(k-4.))*(C / A)**(2./(4.-k))
-    timescale = 8./(Phiscale*A)
-    Phiprime = -B * timescale/3.
-    return [Phiscale, timescale, Phiprime]
-
-def get_andoyer_params(A,B,C,k):
-    """
-    Rescale momenta of the Hamiltonion
-       H(p,q) = (1/2) A * (p)^2 +B p + C sqrt(p)^k cos(q)
-    by factor eta such that it can be written as
-       H(p,q) = (1/2) (p-p')^2 + sqrt(p)^k cos(q)  
-    """
-    Phiscale = (C / A)**(2./(4.-k))
-    timescale = 1./(Phiscale*A)
-    Phiprime = -B * timescale
-    return [Phiscale, timescale, Phiprime]
-
-
-def Rotate_Poincare_Gammas_To_ZW(Gamma1,gamma1,Gamma2,gamma2,f,g):
-        X1,Y1 = ActionAngleToXY(Gamma1,gamma1)
-        X2,Y2 = ActionAngleToXY(Gamma2,gamma2)
-        norm = np.sqrt(f*f + g*g)
-        rotation_matrix = np.array([[f,g],[-g,f]]) / norm
-        ZX,WX = np.dot(rotation_matrix , np.array([X1,X2]) )
-        ZY,WY = np.dot(rotation_matrix , np.array([Y1,Y2]) )
-        Z,z = XYToActionAngle(ZX,ZY)
-        W,w = XYToActionAngle(WX,WY)
-        return Z,z,W,w
-
-def Rotate_ZW_To_Poincare_Gammas(Z,z,W,w,f,g):
-        ZX,ZY = ActionAngleToXY(Z,z)
-        WX,WY = ActionAngleToXY(W,w)
-        norm = np.sqrt(f*f + g*g)
-        rotation_matrix = np.array([[f,-g],[g,f]]) / norm 
-        X1,X2 = np.dot(rotation_matrix , np.array([ZX,WX]) )
-        Y1,Y2 = np.dot(rotation_matrix , np.array([ZY,WY]) )
-        Gamma1,gamma1 = XYToActionAngle(X1,Y1)
-        Gamma2,gamma2 = XYToActionAngle(X2,Y2)
-        return Gamma1,gamma1,Gamma2,gamma2
-
-def andoyer_vars_to_sim(andoyer_vars,G,Mstar,mIn,mOut,n1,n2,j,k,aIn0,aOut0,lambda0s=(0,0),actionScale=None):
-    pvars = andoyer_vars_to_poincare_vars(andoyer_vars,G,Mstar,mIn,mOut,n1,n2,j,k,aIn0,aOut0,lambda0s=(0,0),actionScale=None)
-    return poincare_vars_to_sim(pvars, G, [Mstar, mIn, mOut])
-'''
-def my_andoyer_vars_to_poincare_vars(andvars, G, masses, a10, a20, j, k):
-    from celmech.disturbing_function import get_fg_coeffs
-    Phi, phi, W, w, B, K, deltalambda, lambda1 = andvars
-    lambda2 = lambda1 + deltalambda
-    Z = k*Phi
-    theta = j*deltalambda + k*lambda1 # jlambda2 - (j-k)lambda1
-    z = np.mod( (phi - theta) / k ,2*np.pi)
-    Pa = B + Z/float(k)
-    dL1 = -Pa*(j-k)    
-    dL2 =((j-k) * K - j * dL1)/(j-k) 
-   
-    Lambda10 = masses[1]*np.sqrt(G*masses[0]*a10)
-    Lambda20 = masses[2]*np.sqrt(G*masses[0]*a20)
-    Lambda0s = [Lambda10, Lambda20]
-    Lambda1,Lambda2 = Lambda0s[0]+dL1, Lambda0s[1]+dL2 
-
-    from celmech.disturbing_function import get_fg_coeffs
-    f,g = get_fg_coeffs(j,k)
-    ff  = np.sqrt(2) * f / np.sqrt(Lambda0s[0])
-    gg  = np.sqrt(2) * g / np.sqrt(Lambda0s[1])
-    Gamma1,gamma1,Gamma2,gamma2 = Rotate_ZW_To_Poincare_Gammas(Z,z,W,w,ff,gg)
-
-   # Derivatives of mean motions w.r.t. Lambdas evaluated at Lambda0s
-    return [ Lambda1, lambda1, Gamma1, gamma1, Lambda2, lambda2, Gamma2, gamma2 ]
-'''
-def andoyer_vars_to_poincare_vars(andoyer_vars,G,Mstar,mIn,mOut,n1,n2,j,k,aIn0,aOut0,actionScale=None):
-    """
-     Convert the poincare variables in Hamiltonian
-       H_kep + eps * Hres
-     to variables of a model Andoyer Hamiltonian for the j:j-k resonance:
-       H(p,q) = (1/2) A * (p)^2 +B p + C sqrt(p)^k cos(q)
-    """
-    from celmech.disturbing_function import get_fg_coeffs
-    P,Q,W,w,Brouwer,K,deltalambda,lambda1 = andoyer_vars
-    lambda2 = lambda1 + deltalambda
-    if actionScale is None:
-        actionScale = 1.
-    P,W,Brouwer,K = np.array([P,W,Brouwer,K]) * actionScale
-    Z = k*P
-    # ! Need to specify lambdas
-    z = np.mod( (Q - j * lambda2 + (j-k)*lambda1) / k ,2*np.pi)
-    Pa = (k*Brouwer + Z) / float(k)
-    dL1 = -Pa*(j-k)    
-    dL2 =((j-k) * K - j * dL1)/(j-k) 
-    
-    Lambda10 = mIn*np.sqrt(G*Mstar*aIn0)
-    Lambda20 = mOut*np.sqrt(G*Mstar*aOut0)
-    Lambda0s = [Lambda10, Lambda20]
-    Lambda1,Lambda2 = Lambda0s[0]+dL1, Lambda0s[1]+dL2 
-    from celmech.disturbing_function import get_fg_coeffs
-    f,g = get_fg_coeffs(j,k)
-    ff  = np.sqrt(2) * f / np.sqrt(Lambda0s[0])
-    gg  = np.sqrt(2) * g / np.sqrt(Lambda0s[1])
-    norm = np.sqrt(ff*ff+gg*gg)
-    Gamma1,gamma1,Gamma2,gamma2 = Rotate_Poincare_Gammas_To_ZW(Z,z,W,w,ff,-gg)#Rotate_ZW_To_Poincare_Gammas(Z,z,W,w,ff,gg)
-
-   # Derivatives of mean motions w.r.t. Lambdas evaluated at Lambda0s
-    return [ Lambda1, lambda1, Gamma1, gamma1, Lambda2, lambda2, Gamma2, gamma2 ]
-
-# Functions for solving for the equilibrium points of first-order MMRs
-def first_order_equilibrium_p(p1):
-    """
-    Determine the value, p*, of stable equilibirium point of hamiltonian 
-        h(p,q) = (1/2) * (p-p1)^2 + sqrt(p) * cos(q)
-    so that dh(p*,pi)/dp = 0.
-    """
-    alpha = 2**(4./3.) *  p1 / 3.
-    assert alpha >= 1.0 , "No separatrix present for 'p1' value"
-    xstar = np.sqrt(alpha) * np.cos( np.arccos(-1 * alpha**(-1.5) ) / 3. + 2 * np.pi / 3. ) 
-    pstar =  xstar * xstar * 2**(2./3.)
-    return pstar
-def get_p1_value(p_eq):
-    """
-    Solve for the value of parameter p1 in hamiltonian
-        h(p,q) = (1/2) * (p-p1)^2 + sqrt(p) * cos(q)
-    such that p_eq is the (stable) equilibrium value of p
-    """
-    from scipy.optimize import brentq
-    # Search range over p1
-    p1min = 3. * 2**(-4./3.) + 1e-14
-    p1max = 1.5 * p_eq
-    # find p1 value that corresponds to equilibrium p_eq
-    rootfn = lambda x: p_eq - first_order_equilibrium_p(x)
-    return brentq(rootfn,p1min,p1max)
-=======
-        return 0.5 * (X*X+Y*Y), np.arctan2(Y,X)
->>>>>>> c12ae0ab
+        return 0.5 * (X*X+Y*Y), np.arctan2(Y,X)