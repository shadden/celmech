--- conflicted
+++ resolved
@@ -107,20 +107,10 @@
     dL1,dL2 = Lambda1-Lambda0s[0],Lambda2-Lambda0s[1]
 
     f,g = get_fg_coeffs(jres,kres)
-<<<<<<< HEAD
-    ff  = f / np.sqrt(Lambda0s[0])
-    gg  = g / np.sqrt(Lambda0s[1])
-
-    #print Gamma1 / actionScale 
-    Z,z,W,w = Rotate_Poincare_Gammas_To_ZW(Gamma1,gamma1,Gamma2,gamma2,ff,gg)
-    # derivatives of mean motions w.r.t. Lambdas evaluated at Lambda0s
-    #print Z / actionScale, W / actionScale
-=======
     ff  = np.sqrt(2) * f / np.sqrt(Lambda0s[0])
     gg  = np.sqrt(2) * g / np.sqrt(Lambda0s[1])
     Z,z,W,w = Rotate_Poincare_Gammas_To_ZW(Gamma1,gamma1,Gamma2,gamma2,ff,gg)
    # Derivatives of mean motions w.r.t. Lambdas evaluated at Lambda0s
->>>>>>> 75c705a5
     Dn1DL1,Dn2DL2 = -3 * n1 / Lambda0s[0] , -3 * n2 / Lambda0s[1]
     Pa = -dL1 / (j-k) 
     K  = ( j * dL1 + (j-k) * dL2 ) / (j-k)
@@ -128,19 +118,10 @@
     Brouwer = Pa - Z
     Acoeff = Dn1DL1 * (j-k)**2 + Dn2DL2 * j**2
     Bcoeff = j * n2 - (j-k) * n1 + Acoeff * Brouwer
-<<<<<<< HEAD
-    Ccoeff = -1 * G**2 * Mstar * mOut**3 * mIn  * np.sqrt(ff*ff+gg*gg)**(k) / ( Lambda0s[1]**2 ) 
-    #print [Ccoeff,np.sqrt(ff*ff+gg*gg)**(k),Ccoeff*(actionScale)**(k/2-1.)]
-    Q = j * lambda2 - (j-k) * lambda1 + z
-    P = Z
-    #print [n1,n2]
-    return [P/actionScale,Q,W/actionScale ,w,Brouwer/actionScale ,K/actionScale ,Acoeff*actionScale,Bcoeff,Ccoeff*(actionScale)**(k/2-1.)]
-=======
     Ccoeff = -1 * G**2 * Mstar * mOut**3 * mIn  / ( Lambda0s[1]**2 ) * np.sqrt(ff*ff+gg*gg)**(k/2.) * np.sqrt(k)**k
     Q = j * lambda2 - (j-k) * lambda1 + k * z
     P = Z / k 
     return [P/actionScale,Q,W/actionScale ,w,Brouwer/actionScale ,K/actionScale ,Acoeff*actionScale,Bcoeff,Ccoeff*(actionScale)**(k/2.-1.)]
->>>>>>> 75c705a5
     
 def get_scaled_andoyer_params(A,B,C,k):
     """
