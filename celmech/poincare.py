import numpy as np
from sympy import symbols, S, binomial, summation, sqrt, cos, sin, Function,atan2,expand_trig,diff,Matrix
from .hamiltonian import Hamiltonian
from .disturbing_function import get_fg_coeffs , laplace_b
from .disturbing_function import DFCoeff_C,eval_DFCoeff_dict,get_DFCoeff_symbol
from .nbody_simulation_utilities import get_canonical_heliocentric_orbits,add_canonical_heliocentric_elements_particle
from itertools import combinations
import rebound
import warnings
def get_re_im_components(x,y,k):
    """
    Get the real and imaginary components of
        (x + sgn(k) * i y)^|k|
    """
    if k==0:
        return 1,0
    absk = abs(k)
    sgnk = np.sign(k)
    re,im=0,0
    for l in range(0,absk+1):
        b = binomial(absk,l)
        if l%2==0:
            re += b * (sgnk * y)**l * x**(absk-l) * (-1)**(l//2)
        else:
            im += b * (sgnk * y)**l * x**(absk-l) * (-1)**((l-1)//2)
    return re,im

def single_true(iterable): # Returns true if only one element in the iterable is set 
    # make generator from iterable setting any zeros as valid entries (otherwise they evaluate to False)
    i = iter([item if item != 0 else True for item in iterable]) # make generator and set zeros to valid inputs
    return any(i) and not any(i) # any(i) True once first valid item found. not any(i) ensures no additional ones exist

class PoincareParticle(object):
    """
    A class representing an individual member  (star, planet, or test particle) of a planetary system.

    Attributes
    ----------
    m : float
      Mass of particle.
    Mstar : float
      Mass of central body.
    """
    def __init__(self, m, Mstar, l, gamma, q, G=1., sLambda=None, sGamma=None, sQ=None, Lambda=None, Gamma=None, Q=None,  a=None, e=None, inc=None):
        """
        We store the specific Lambda = sqrt(G*M*a) and specific Gamma = sLambda*(1-sqrt(1-e**2)) to support test particles
        """
        if not single_true([sLambda, Lambda, a]):
            raise AttributeError("Can only pass one of Lambda, sLambda (specific Lambda, i.e. per unit mass), or a (semimajor axis)")
        if not single_true([sGamma, Gamma, e]):
            raise AttributeError("Can only pass one of Gamma, sGamma (specific Gamma, i.e. per unit mass), or e (eccentricity)")
        if not single_true([sQ, Q, inc]):
            raise AttributeError("Can only pass one of Q, sQ (specific Q, i.e. per unit mass), or inc (inclination)")
        
        mu = m * Mstar / (m + Mstar)
        M = Mstar + m
        if sLambda:
            self.sLambda = sLambda
        elif Lambda:
            try:
                self.sLambda = Lambda/mu
            except:
                raise AttributeError("Need to pass specific actions (sLambda, sGamma, and sQ) or a, e, and inc for test particles")
        elif a:
            self.sLambda = np.sqrt(G*M*a)

        if Gamma:
            try:
                sGamma = Gamma/mu
            except:
                raise AttributeError("Need to pass specific actions (sLambda, sGamma, and sQ) or a, e, and inc for test particles")
        elif e:
            sGamma = self.sLambda*(1.-np.sqrt(1.-e**2))

        if Q:
            try:
                sQ = Q/mu
            except:
                raise AttributeError("Need to pass specific actions (sLambda, sGamma, and sQ) or a, e, and inc for test particles")
        elif inc:
            sQ = (self.sLambda - self.sGamma) * (1 - np.cos(inc))

        self.skappa = np.sqrt(2.*sGamma)*np.cos(gamma) # X per unit sqrt(mass)
        self.seta = np.sqrt(2.*sGamma)*np.sin(gamma)

        self.ssigma = np.sqrt(2.*sQ)*np.cos(q) # Xinc per unit sqrt(mass)
        self.srho = np.sqrt(2.*sQ)*np.sin(q)

        self.m = m 
        self.Mstar = Mstar
        self.G = G
        self.l = l
        
    @property
    def mu(self):
        return self.m * self.Mstar / (self.Mstar + self.m)
    @property 
    def M(self):
        return self.Mstar + self.m

    @property
    def x(self):
        return (self.kappa - 1j * self.eta) / np.sqrt(2)
    @property
    def X(self):
        return self.x * np.sqrt(2 / self.Lambda)
    @property
    def y(self):
        return (self.sigma - 1j * self.rho) / np.sqrt(2)
    @property
    def Y(self):
        return self.y * np.sqrt(0.5 / self.Lambda)

    @property
    def xbar(self):
        return np.conj(self.x)
    @property
    def Xbar(self):
        return np.conj(self.X)
    @property
    def ybar(self):
        return np.conj(self.y)
    @property
    def Ybar(self):
        return np.conj(self.Y)

    @property
    def kappa(self):
        return np.sqrt(self.mu)*self.skappa
    @kappa.setter
    def kappa(self, value):
        self.skappa = value/np.sqrt(self.mu)
    @property
    def eta(self):
        return np.sqrt(self.mu)*self.seta
    @eta.setter
    def eta(self, value):
        self.seta = value/np.sqrt(self.mu)

    @property
    def sigma(self):
        return np.sqrt(self.mu)*self.ssigma
    @sigma.setter
    def sigma(self, value):
        self.ssigma = value/np.sqrt(self.mu)

    @property
    def rho(self):
        return np.sqrt(self.mu)*self.srho
    @rho.setter
    def rho(self, value):
        self.srho = value/np.sqrt(self.mu)

    @property
    def Lambda(self):
        return self.mu*self.sLambda
    @Lambda.setter
    def Lambda(self, value):
        self.sLambda = value/self.mu

    @property
    def Gamma(self):
        return self.mu*(self.skappa**2+self.seta**2)/2.
    @Gamma.setter
    def Gamma(self, value):
        self.sGamma = value/self.mu

    @property
    def Q(self):
        return self.mu*(self.ssigma**2+self.srho**2)/2.
    @Q.setter
    def Q(self, value):
        self.sQ = value/self.mu

    @property
    def sGamma(self):
        return (self.skappa**2+self.seta**2)/2.
    @property
    def gamma(self):
        return np.arctan2(self.seta, self.skappa)

    @property
    def sQ(self):
        return (self.ssigma**2+self.srho**2)/2.
    @property
    def q(self):
        return np.arctan2(self.srho,self.ssigma)

    @property
    def a(self):
        return self.sLambda**2/self.G/self.M
    @property
    def n(self):
        G = self.G
        M = self.M
        mu = self.mu
        L  = self.Lambda
        L3 = L*L*L
        return G*G*M*M*mu*mu*mu/L3
    @property
    def P(self):
        return 2 * np.pi / self.n
    @property
    def e(self):
        GbyL = self.sGamma/self.sLambda
        if 1-(1.-GbyL)*(1.-GbyL) < 0:
            raise AttributeError("sGamma:{0}, sLambda:{1}, GbyL:{2}, val:{3}".format(self.sGamma, self.sLambda, GbyL, 1-(1.-GbyL)*(1.-GbyL)))
        return np.sqrt(1 - (1-GbyL)*(1-GbyL))
    @property
    def inc(self):
        QbyLminusG = self.sQ / (self.sLambda - self.sGamma)
        cosi = 1 - QbyLminusG
        if np.abs(cosi) > 1:
            raise AttributeError("sGamma:{0}, sLambda:{1}, sQ:{2}, cosi:{3}".format(self.sGamma, self.sLambda, self.sQ,cosi))
        return np.arccos(cosi)

    @property
    def pomega(self):
        return -self.gamma

    @property
    def Omega(self):
        return -self.q
    @property
    def n(self):
        return np.sqrt(self.G*self.M/self.a**3)

class Poincare(object):
    """
    A class representing a collection of Poincare particles constituting a planetary system.
    """
    def __init__(self, G, poincareparticles=[]):
        self.G = G
        self.t = 0
        self.particles = [PoincareParticle(m=np.nan, Mstar=np.nan, G=np.nan, l=np.nan, gamma=np.nan,q=np.nan, sLambda=np.nan, sGamma=np.nan, sQ=np.nan)] # dummy particle for primary
        try:
            for p in poincareparticles:
                self.add(m=p.m, Mstar=p.Mstar, sLambda=p.sLambda, l=p.l, sGamma=p.sGamma, gamma=p.gamma, sQ = p.sQ,q=p.q)
        except TypeError:
            raise TypeError("poincareparticles must be a list of PoincareParticle objects")

    @classmethod
    def from_Simulation(cls, sim):
        masses = [p.m for p in sim.particles]
        Mstar = masses[0]
        pvars = Poincare(sim.G)
        ps = sim.particles
        o = get_canonical_heliocentric_orbits(sim)
        for i in range(1,sim.N-sim.N_var):
            orb = o[i-1]
            M = Mstar + masses[i]
            m = masses[i]
            if orb.a <= 0. or orb.e >= 1.:
                raise AttributeError("Celmech error: Poincare.from_Simulation only support elliptical orbits. Particle {0}'s (heliocentric) a={1}, e={2}".format(i, orb.a, orb.e))
            sLambda = np.sqrt(sim.G*M*orb.a)
            sGamma = sLambda*(1.-np.sqrt(1.-orb.e**2))
            sQ = sLambda*np.sqrt(1.-orb.e**2) * (1 - np.cos(orb.inc))
            pvars.add(m=m,Mstar=Mstar, sLambda=sLambda, l=orb.l, sGamma=sGamma, sQ = sQ, gamma=-orb.pomega,q=-orb.Omega)
        return pvars

    def to_Simulation(self, masses=None):
        """ 
        Convert Poincare object to a REBOUND simulation.

        Arguments
        --------
        masses : array-like, optional
            If masses is None, will calculate physical masses from the m and M 
            parameters stored by the particles. If masses is a list, will use 
            those as the physical masses. Default is None. (REMOVE? RELIC OF POINCARE MASSES)
        average : boole, optional
            If True, semi-major axes of simulation planets will be computed
            by converting 'mean' elements to 'osculating' ones to 0th order
            in eccentricity.

        Returns
        -------
        sim : rebound.Simulation
        """ 

        if not masses:
<<<<<<< HEAD
            Mstar = self.particles[1].Mstar
            masses = [Mstar] + [p.m for p in self.particles[1:]]
=======
            p1 = self.particles[1]
            masses = [p1.Mstar] + [p.m for p in self.particles[1:]]
>>>>>>> 453fd60d

        sim = rebound.Simulation()
        sim.G = self.G
        sim.add(m=masses[0])
        ps = self.particles
        for i in range(1, self.N):
            p = ps[i]
            elements = {element:getattr(p,element) for element in ['a','e','inc','l','pomega','Omega']}
            add_canonical_heliocentric_elements_particle(masses[i],elements,sim)
        sim.move_to_com()
        return sim
    
    def add(self, **kwargs):
        self.particles.append(PoincareParticle(G=self.G, **kwargs))

    def copy(self):
        return Poincare(self.G, self.particles[1:self.N])

    @property
    def N(self):
        return len(self.particles)

class PoincareHamiltonian(Hamiltonian):
    """
    A class representing the Hamiltonian governing the dynamical evolution of a system of particles,
    stored as a :class:`celmech.poincare.Poincare` instance.

    Attributes
    ----------
    H : sympy expression
        Symbolic expression for the Hamiltonian.
    NH : sympy expression
        Symbolic expression for the Hamiltonian with 
        numerical values of parameters substituted
        where applicable.
    N : int
        Number of particles
    particles : list
        List of :class:`celmech.poincare.PoincareParticle`s 
        making up the system.
    state : :class:`celmech.poincare.Poincare`
        A set of Poincare variables to which 
        transformations are applied.
    """
    def __init__(self, pvars):
        Hparams = {symbols('G'):pvars.G}
        pqpairs = []
        ps = pvars.particles
        H = S(0) 
        for i in range(1, pvars.N):
            pqpairs.append(symbols("kappa{0}, eta{0}".format(i))) 
            pqpairs.append(symbols("Lambda{0}, lambda{0}".format(i))) 
            pqpairs.append(symbols("sigma{0}, rho{0}".format(i))) 
            Hparams[symbols("mu{0}".format(i))] = ps[i].mu
            Hparams[symbols("m{0}".format(i))] = ps[i].m
            Hparams[symbols("M{0}".format(i))] = ps[i].M
            H = self.add_Hkep_term(H, i)
        self.resonance_indices = []
        super(PoincareHamiltonian, self).__init__(H, pqpairs, Hparams, pvars) 
    
    @property
    def particles(self):
        return self.state.particles

    @property
    def N(self):
        return len(self.particles)
    
    def state_to_list(self, state):
        ps = state.particles
        vpp = 6 # vars per particle
        y = np.zeros(vpp*(state.N-1)) # remove padded 0th element in ps for y
        for i in range(1, state.N):
            y[vpp*(i-1)] = ps[i].kappa
            y[vpp*(i-1)+1] = ps[i].eta
            y[vpp*(i-1)+2] = ps[i].Lambda
            y[vpp*(i-1)+3] = ps[i].l 
            y[vpp*(i-1)+4] = ps[i].sigma
            y[vpp*(i-1)+5] = ps[i].rho
        return y
    def set_secular_mode(self):
        # 
        state = self.state
        for i in range(1,state.N):
            Lambda0,Lambda = symbols("Lambda{0}0 Lambda{0}".format(i))
            self.H = self.H.subs(Lambda,Lambda0)
            self.Hparams[Lambda0] = state.particles[i].Lambda
        self._update()

    def set_planar_mode(self):
        state = self.state
        ps = state.particles
        for i in xrange(1,state.N):
            rho,sigma = symbols("rho{0} sigma{0}".format(i))
            self.H = self.H.subs({rho:0,sigma:0})
            ps[i].srho = 0
            ps[i].ssigma = 0
        self._update()   

    def update_state_from_list(self, state, y):
        ps = state.particles
        vpp = 6 # vars per particle
        for i in range(1, state.N):
            ps[i].skappa = y[vpp*(i-1)]/np.sqrt(ps[i].mu)
            ps[i].seta = y[vpp*(i-1)+1]/np.sqrt(ps[i].mu)
            ps[i].sLambda = y[vpp*(i-1)+2]/ps[i].mu
            ps[i].l = y[vpp*(i-1)+3]
            ps[i].ssigma = y[vpp*(i-1)+4] / np.sqrt(ps[i].mu) 
            ps[i].srho = y[vpp*(i-1)+5] / np.sqrt(ps[i].mu) 
            
    
    def add_Hkep_term(self, H, index):
        """
        Add the Keplerian component of the Hamiltonian for planet ''.
        """
        G, M, mu, Lambda = symbols('G, M{0}, mu{0}, Lambda{0}'.format(index))
        #m, M, mu, Lambda, lam, Gamma, gamma = self._get_symbols(index)
        H +=  -G**2*M**2*mu**3 / (2 * Lambda**2)
        return H
    def add_monomial_term(self,kvec,zvec,indexIn=1,indexOut=2,update=True):
        """
        Add individual monomial term to Hamiltonian. The term 
        is specified by 'kvec', which specifies the cosine argument
        and 'zvec', which specfies the order of inclination and
        eccentricities in the Taylor expansion of the 
        cosine coefficient. 
        """
        if (indexIn,indexOut,(kvec,zvec)) in self.resonance_indices:
            warnings.warn("Monomial term alread included Hamiltonian; no new term added.")
            return
        G = symbols('G')
        mIn,muIn,MIn,LambdaIn,lambdaIn,kappaIn,etaIn,sigmaIn,rhoIn = symbols('m{0},mu{0},M{0},Lambda{0},lambda{0},kappa{0},eta{0},sigma{0},rho{0}'.format(indexIn)) 
        mOut,muOut,MOut,LambdaOut,lambdaOut,kappaOut,etaOut,sigmaOut,rhoOut = symbols('m{0},mu{0},M{0},Lambda{0},lambda{0},kappa{0},eta{0},sigma{0},rho{0}'.format(indexOut)) 
        
        alpha = self.particles[indexIn].a/self.state.particles[indexOut].a
	# aIn = LambdaIn * LambdaIn / mIn / mIn / G / MIn
	# aOut = LambdaOut * LambdaOut / mOut / mOut / G / MOut
        # alpha = aIn/aOut
        # Resonance components
        #
        k1,k2,k3,k4,k5,k6 = kvec
        z1,z2,z3,z4 = zvec
        C = get_DFCoeff_symbol(k1,k2,k3,k4,k5,k6,z1,z2,z3,z4,indexIn,indexOut)
        C_dict = DFCoeff_C(k1,k2,k3,k4,k5,k6,z1,z2,z3,z4)
        C_val = eval_DFCoeff_dict(C_dict,alpha)
        self.Hparams[C] = C_val
        rtLIn = sqrt(LambdaIn)
        rtLOut = sqrt(LambdaOut)
        xin,yin = get_re_im_components(kappaIn/rtLIn ,-etaIn / rtLIn,k3)
        xout,yout = get_re_im_components( kappaOut/rtLOut, -etaOut/rtLOut,k4)
        uin,vin = get_re_im_components(sigmaIn/rtLIn/2, -rhoIn/rtLIn/2,k5)
        uout,vout = get_re_im_components(sigmaOut/rtLOut/2, -rhoOut/rtLOut/2,k6)

        re = uin*uout*xin*xout - vin*vout*xin*xout - uout*vin*xout*yin - uin*vout*xout*yin - uout*vin*xin*yout - uin*vout*xin*yout - uin*uout*yin*yout + vin*vout*yin*yout
        im = uout*vin*xin*xout + uin*vout*xin*xout + uin*uout*xout*yin - vin*vout*xout*yin + uin*uout*xin*yout - vin*vout*xin*yout - uout*vin*yin*yout - uin*vout*yin*yout
        
        GammaIn = (kappaIn*kappaIn + etaIn*etaIn)/2
        GammaOut = (kappaOut*kappaOut + etaOut*etaOut)/2
        QIn = (sigmaIn*sigmaIn + rhoIn*rhoIn)/2
        QOut = (sigmaOut*sigmaOut + rhoOut*rhoOut)/2
        
        eIn_sq_term = (2 * GammaIn / LambdaIn )**z3
        eOut_sq_term = (2 * GammaOut / LambdaOut )**z4
        incIn_sq_term = ( QIn / LambdaIn / 2 )**z1
        incOut_sq_term = ( QOut / LambdaOut / 2 )**z2
        
        # Update internal Hamiltonian
        aOut_inv = G*MOut*muOut*muOut / LambdaOut / LambdaOut  
        prefactor1 = -G * mIn * mOut * aOut_inv
        prefactor2 = eIn_sq_term * eOut_sq_term * incIn_sq_term * incOut_sq_term 
        trig_term = re * cos(k1 * lambdaOut + k2 * lambdaIn) - im * sin(k1 * lambdaOut + k2 * lambdaIn) 
        
        # Keep track of resonances
        self.resonance_indices.append((indexIn,indexOut,(kvec,zvec)))
        
        self.H += prefactor1 * C * prefactor2 * trig_term
        if update:
            self._update()
        
    def add_all_MMR_and_secular_terms(self,p,q,max_order,indexIn = 1, indexOut = 2):
        """
        Add all disturbing function terms associated with a p:p-q mean
        motion resonance along with secular terms up to a given order.

        Arguments
        ---------
        p : int
            Coefficient of lambdaOut in resonant argument
                j*lambdaOut - (j-k)*lambdaIn
        q : int
            Order of the mean motion resonance.

        """
        assert max_order>=0, "max_order= {:d} not allowed,  must be non-negative.".format(max_order)
        if p<q or q<0:
            warnings.warn("""
            MMRs with j<k or k<0 are not supported. 
            If you really want to include these terms, 
            they may be added individually with the 
            'add_monomial_term' method.
            """)
        if max_order < q:
            warnings.warn("""Maxmium order is lower than order of the resonance!""")
        if abs(p) % q == 0 and q != 1:
            warnings.warn("p and q share a common divisor. Some important terms may be omitted!")
        max_order_by_2 = max_order // 2
        for h in range(0,max_order_by_2+1):
            if h==0:
                k_lo = 0
            else:
                k_lo = -2 * max_order_by_2
            for k in range(k_lo,2 * max_order_by_2 + 1):
                s_hi = max_order-abs(h+k)-abs(h-k)
                if h==0 and k==0:
                    s_lo = 0
                else:
                    s_lo = -s_hi
                for s in range(s_lo,s_hi+1):
                    s1_hi = max_order - abs(h+k) - abs(h-k) - abs(s)
                    if h==0 and k==0 and s==0:
                        s1_lo = 0
                    else:
                        s1_lo = -s1_hi
                    for s1 in range(s1_lo,s1_hi+1):
                        k3 = -s
                        k5 = -h-k
                        k6 = k-h
                        k4 = -s1
                        tot = k3+k4+k5+k6
                        if -p * tot % q is 0:
                            k1 = -p * tot // (q)
                            k2 = (p-q) * tot // (q)
                            kvec = np.array([k1,k2,k3,k4,k5,k6],dtype=int)
                            if k1 < 0:
                                kvec *= -1
                            self.add_cos_term_to_max_order(kvec.tolist(),max_order,indexIn,indexOut,update=False)
        # Finish with update
        self._update()

    def add_eccentricity_MMR_terms(self,p,q,max_order,indexIn = 1, indexOut = 2,update=True):
        """
        Add all eccentricity-type disturbing function terms associated with a p:p-q mean
        motion resonance up to a given order.

        Arguments
        ---------
        p : int
            Coefficient of lambdaOut in resonant argument
                j*lambdaOut - (j-k)*lambdaIn
        q : int
            Order of the mean motion resonance.
        """
        assert max_order>=0, "max_order= {:d} not allowed,  must be non-negative.".format(max_order)
        if p<q or q<0:
            warnings.warn("""
            MMRs with j<k or k<0 are not supported. 
            If you really want to include these terms, 
            they may be added individually with the 
            'add_monomial_term' method.
            """)
        if max_order < q:
            warnings.warn("""Maxmium order is lower than order of the resonance!""")
        if abs(p) % q == 0 and q != 1:
            warnings.warn("p and q share a common divisor. Some important terms may be omitted!")
        for n in range(1,int(max_order//q) + 1):
            k1 = n * p
            k2 = n * (q-p)
            for l in range(0, n * q + 1):
                k3 = -l
                k4 = l - n*q
                kvec = [k1,k2,k3,k4,0,0]
                self.add_cos_term_to_max_order(kvec,max_order,indexIn,indexOut,update=False)
        # Finish with update
        if update:
            self._update()


    def add_all_secular_terms(self,max_order,indexIn = 1, indexOut = 2):
        """
        Add all secular disturbing function terms up to a given order.

        Arguments
        ---------
        max_order : int
            Maximum order of terms to include
        indexIn : int, optional
            Integer index of inner planet
        indexOut : int, optional
            Integer index of outer planet
        """
        assert max_order>=0, "max_order= {:d} not allowed,  must be non-negative.".format(max_order)
        raise RuntimeError("THIS METHOD NEEDS TO BE FIXED!!!")
        max_order_by_2 = max_order//2
        max_order_by_4 = max_order//4
        for a in range(0,max_order_by_4+1):
            b_hi = max_order_by_2 - 2 * a
            if a==0:
                b_lo = 0
            else:
                b_lo = -b_hi
            for b in range(b_lo,b_hi+1):
                c_hi = max_order_by_2 - abs(b) - 2 * a
                if a == 0 and b ==0:
                    c_lo = 0
                else:
                    c_lo = -c_hi
                for c in range(c_lo,c_hi+1):
                    k3 = a-b
                    k4 = a+b
                    k5 = -c-a
                    k6 = c-a
                    self.add_cos_term_to_max_order([0,0,k3,k4,k5,k6],max_order,indexIn,indexOut,update=False)

        # finish with update
        self._update()

    def add_cos_term_to_max_order(self,jvec,max_order,indexIn=1,indexOut=2,update = True):
        """
        Add disturbing function term 
           c(alpha,e1,e2,s1,s2) * cos(j1 * lambda + j2 * lambda1 + j3 * pomega1 + j4 * pomega2 + j5 * Omega1 + j6 * Omega2)
        approximating c up to order 'max_order' in eccentricity and inclination.

        Arguments
        ---------
        jvec : array-like
            Vector of integers specifying cosine argument.
        max_order : int
            Maximum order of terms in include in the expansion of c
        indexIn : int, optional
            Integer index of inner planet.
        indexOut : anit, optional
            Intgeger index of outer planet.
        """
        _,_,j3,j4,j5,j6 = jvec
        order = max_order - abs(j3) - abs(j4) - abs(j5) - abs(j6)
        orderBy2 = order // 2
        N = orderBy2+1
        for z1 in range(0,N):
            for z2 in range(0,N - z1):
                for z3 in range(0,N - z1 - z2):
                    for z4 in range(0,N - z1 - z2 - z3):
                        zvec  = [z1,z2,z3,z4]
                        self.add_monomial_term(jvec,zvec,indexIn,indexOut,update=False)
        if update:
            self._update() 

    def _get_laplace_lagrange_matrices(self):
        set_e_and_inc_zero_rule = {
            S('{0}{1}'.format(var,i)):0
           for i in range(1,self.N)
            for var in ['eta','kappa','rho','sigma']
        }
        mtrx = []
        for s1 in [S('eta{}'.format(i)) for i in range(1,self.N)]:
            row = []
            for s2 in [S('kappa{}'.format(i)) for i in range(1,self.N)]:
                entry= diff(self.derivs[s1],s2)
                row.append(entry.subs(set_e_and_inc_zero_rule))
            mtrx.append(row)
        ecc_mtrx = Matrix(mtrx)
        mtrx = []
        for s1 in [S('rho{}'.format(i)) for i in range(1,self.N)]:
            row = []
            for s2 in [S('sigma{}'.format(i)) for i in range(1,self.N)]:
                entry= diff(self.derivs[s1],s2)
                row.append(entry.subs(set_e_and_inc_zero_rule))
            mtrx.append(row)
        inc_mtrx = Matrix(mtrx)
        return ecc_mtrx,inc_mtrx<|MERGE_RESOLUTION|>--- conflicted
+++ resolved
@@ -279,13 +279,8 @@
         """ 
 
         if not masses:
-<<<<<<< HEAD
-            Mstar = self.particles[1].Mstar
-            masses = [Mstar] + [p.m for p in self.particles[1:]]
-=======
             p1 = self.particles[1]
             masses = [p1.Mstar] + [p.m for p in self.particles[1:]]
->>>>>>> 453fd60d
 
         sim = rebound.Simulation()
         sim.G = self.G
