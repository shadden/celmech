--- conflicted
+++ resolved
@@ -621,12 +621,8 @@
             if max_order:
                 raise AttributeError('Must pass EITHER max_order OR nu_vecs to add_cos_term, but not both. See docstring.')
         else:
-<<<<<<< HEAD
-            min_order = abs(k3)+abs(k4)+abs(k5)+abs(k6)
-=======
             # this is the leading order for the cosine term chosen (k3+k4+k5+k6 = -(k1+k2) by d'Alembert)
             min_order = abs(k3) + abs(k4) + abs(k5) + abs(k6)
->>>>>>> 7a4905c4
             if not max_order:
                 max_order = min_order
             nu_max = (max_order - min_order)//2 # each nu contributes 2 powers of e or i, so divide by 2 rounding down
