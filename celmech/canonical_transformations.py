--- conflicted
+++ resolved
@@ -5,12 +5,7 @@
 from sympy.simplify.fu import TR10,TR10i
 from .hamiltonian import reduce_hamiltonian, PhaseSpaceState, Hamiltonian
 from .poincare import Poincare
-<<<<<<< HEAD
-from sympy import Wild,atan2,sin,cos,Function,sqrt,expand,simplify
-
-=======
 from sympy import Wild,atan2,sin,cos,Function,sqrt,expand,simplify,Add
->>>>>>> 091a119a
 def _cos_n_atan(x,y,n):
     """
     Express cos(n*atan2(y,x)) in terms
