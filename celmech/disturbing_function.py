--- conflicted
+++ resolved
@@ -165,17 +165,11 @@
                 for arg in args_dict[N1][q1]:
                     for nu_vec in _nucombos(nutot):
                         k_vec = (p1,q1 - p1,*arg)
-<<<<<<< HEAD
-                        if eccentricities == False and (k_depends_on_eccentricities(k_vec) or nu_depends_on_eccentricities(nu_vec)):
-                            continue
-                        if inclinations == False and (k_depends_on_inclinations(k_vec) or nu_depends_on_inclinations(nu_vec)):
-=======
                         depends_i=_depends_on_inclinations(k_vec,nu_vec)
                         if (not inclinations) and depends_i:
                             continue
                         depends_e = _depends_on_eccentricities(k_vec,nu_vec)
                         if (not eccentricities) and depends_e:
->>>>>>> 091a119a
                             continue
                         args.append((k_vec,nu_vec))
     return args
@@ -216,10 +210,6 @@
         for nutot in range(nutot_min,nutot_max + 1):
             for nu_vec in _nucombos(nutot):
                 for arg in argsN:
-                    if eccentricities == False and (k_depends_on_eccentricities(k_vec) or nu_depends_on_eccentricities(nu_vec)):
-                        continue
-                    if inclinations == False and (k_depends_on_inclinations(k_vec) or nu_depends_on_inclinations(nu_vec)):
-                        continue
                     k_vec = (0,0,*arg)
                     depends_i=_depends_on_inclinations(k_vec,nu_vec)
                     if (not inclinations) and depends_i:
@@ -229,30 +219,6 @@
                         continue
                     args.append((k_vec,nu_vec))
     return args
-
-def k_depends_on_eccentricities(kvec):
-    if kvec[2] != 0 or kvec[3] != 0:
-        return True
-    else:
-        return False
-
-def k_depends_on_inclinations(kvec):
-    if kvec[4] != 0 or kvec[5] != 0:
-        return True
-    else:
-        return False
-
-def nu_depends_on_eccentricities(nuvec):
-    if nuvec[2] != 0 or nuvec[3] != 0:
-        return True
-    else:
-        return False
-
-def nu_depends_on_inclinations(nuvec):
-    if nuvec[0] != 0 or nuvec[1] != 0:
-        return True
-    else:
-        return False
 
 def laplace_b(s,j,n,alpha):
     r"""
