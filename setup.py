try:
    from setuptools import setup, Extension
except ImportError:
    from distutils.core import setup, Extension
from codecs import open
import os
import sys

import sysconfig
suffix = sysconfig.get_config_var('EXT_SUFFIX')
if suffix is None:
    suffix = ".so"

# Try to get git hash
try:
    import subprocess
    ghash = subprocess.check_output(["git", "rev-parse", "HEAD"]).decode("ascii")
    ghash_arg = "-DCELMECHGITHASH="+ghash.strip()
except:
    ghash_arg = "-DCELMECHGITHASH=1a571053cc3474000f200dc2cdd9e7e80616aedb" #GITHASHAUTOUPDATE

extra_link_args=[]
if sys.platform == 'darwin':
    from distutils import sysconfig
    vars = sysconfig.get_config_vars()
    vars['LDSHARED'] = vars['LDSHARED'].replace('-bundle', '-shared')
    extra_link_args=['-Wl,-install_name,@rpath/libcelmech'+suffix]
    
libcelmechmodule = Extension('libcelmech',
                    sources = [ 
                        'src/disturbing_function.c',
                        'src/poisson_series.c',
                        'src/fmft.c',
                        'src/fmftPy.c',
                        'src/nrutil.c'
                    ],
                    include_dirs = ['src'],
                    define_macros=[ ('LIBCELMECH', None) ],
                    # Removed '-march=native' for now.
                    extra_compile_args=['-fstrict-aliasing', '-O3','-std=c99','-Wno-unknown-pragmas', ghash_arg, '-DLIBCELMECH', '-D_GNU_SOURCE', '-fPIC'],
                    extra_link_args=extra_link_args,
                    )

if not os.getenv('READTHEDOCS'):
    packages = ['theano', 'sympy>=1.1.1', 'numpy', 'scipy==1.2.0', 'reboundx>=3.1.0', 'rebound>=3.5.11', 'mpmath>=1.0.0']
    try:
        install_requires += packages
    except:
        install_requires = packages

setup(name='celmech',
    version='0.3.3',
    description='Open source tools for celestial mechanics',
    url='http://github.com/shadden/celmech',
    author='Dan Tamayo, Sam Hadden',
    author_email='tamayo.daniel@gmail.com, shadden1107@gmail.com',
    license='GPL',
    classifiers=[
        # How mature is this project? Common values are
        #   3 - Alpha
        #   4 - Beta
        #   5 - Production/Stable
        'Development Status :: 3 - Alpha',

        # Indicate who your project is intended for
        'Intended Audience :: Science/Research',
        'Intended Audience :: Developers',
        'Topic :: Software Development :: Build Tools',
        'Topic :: Scientific/Engineering :: Astronomy',

        # Pick your license as you wish (should match "license" above)
        'License :: OSI Approved :: GNU General Public License v3 or later (GPLv3+)',

        # Specify the Python versions you support here. In particular, ensure
        # that you indicate whether you support Python 2, Python 3 or both.
        'Programming Language :: Python :: 2',
        'Programming Language :: Python :: 3',
    ],
    keywords='astronomy astrophysics celestial-mechanics orbits orbital-mechanics',
    packages=['celmech'],
    install_requires=['theano', 'mpmath>=1.0.0', 'sympy>=1.1.1', 'rebound>=3.5.11', 'reboundx>=3.1.0', 'numpy', 'scipy>=1.2.0'],
    test_suite="celmech.test",
    ext_modules = [libcelmechmodule],
<<<<<<< HEAD
    zip_safe=False)
=======
    zip_safe=False)
>>>>>>> 07bbf9b6
<|MERGE_RESOLUTION|>--- conflicted
+++ resolved
@@ -81,8 +81,4 @@
     install_requires=['theano', 'mpmath>=1.0.0', 'sympy>=1.1.1', 'rebound>=3.5.11', 'reboundx>=3.1.0', 'numpy', 'scipy>=1.2.0'],
     test_suite="celmech.test",
     ext_modules = [libcelmechmodule],
-<<<<<<< HEAD
-    zip_safe=False)
-=======
-    zip_safe=False)
->>>>>>> 07bbf9b6
+    zip_safe=False)