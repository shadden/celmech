{
 "cells": [
  {
   "cell_type": "code",
   "execution_count": 1,
   "metadata": {
    "collapsed": true
   },
   "outputs": [],
   "source": [
    "from celmech.disturbing_function import *"
   ]
  },
  {
   "cell_type": "code",
<<<<<<< HEAD
   "execution_count": 2,
=======
   "execution_count": 3,
>>>>>>> e9e3c1b1
   "metadata": {
    "collapsed": false
   },
   "outputs": [],
   "source": [
<<<<<<< HEAD
    "from sympy import symbols, init_printing, Function,simplify,collect,cos\n",
=======
    "from sympy import symbols, init_printing, Function\n",
>>>>>>> e9e3c1b1
    "init_printing()"
   ]
  },
  {
   "cell_type": "code",
   "execution_count": 3,
   "metadata": {
    "collapsed": true
   },
   "outputs": [],
   "source": [
    "import numpy as np"
   ]
  },
  {
   "cell_type": "code",
   "execution_count": 58,
   "metadata": {
    "collapsed": false
   },
   "outputs": [],
   "source": [
    "e,e1 = symbols(\"e_1 e_2\")\n",
    "w,w1 = symbols(\"varpi_1 varpi_2\")\n",
    "exprn=secular_DF(e,e1,w,w1,4)-secular_DF(e,e1,w,w1,2)"
   ]
  },
  {
   "cell_type": "code",
   "execution_count": 59,
   "metadata": {
    "collapsed": false
   },
   "outputs": [
    {
     "data": {
      "image/png": "iVBORw0KGgoAAAANSUhEUgAABo8AAAAcBAMAAABCCjsOAAAAMFBMVEX///8AAAAAAAAAAAAAAAAA\nAAAAAAAAAAAAAAAAAAAAAAAAAAAAAAAAAAAAAAAAAAAv3aB7AAAAD3RSTlMAEJmJdjLNVN0iZu+7\nq0QgoRR7AAAACXBIWXMAAA7EAAAOxAGVKw4bAAAT4UlEQVR4Ae1aDYxc1XU+s7Pzu38TG1EqEu3E\nDlVJTDx4XVooxBPsuIIo8gqqNCq0XkKyRFEaBkgV1CTdbZMmsWrkiSNVJUbyhLhIQCPbrQg1pDAk\nqfLbekNpSEOpp0naoEYpGIMBY7P9znfue/e+mV17dz2zAclXu/fdd89953znO+e8v3kiPWyDPdRN\n1emN3++ZifSaN/ZMNxWv+1qptwa6rb3njLQD7mV4222d3n7z9A4/1dFTvc6UN8uaU2FYsvxi+cGS\nj13Igen60MRC1r161vSakQ5PexneDmOnM5E7fDpHn/LY1IZeF9Jq2XtKFEtdsE221nlsprVUFSc9\nLl/PvHTSBa86IRmpLiOsXoa3q26s7G0h9Y/2upBEfq2rhITKHpLdLe5fG852bzzQKrzSPW3LoYmM\n/GI5LMU2ehfe2EQ3Bm/vbSH9Xu8LKXXfKXj4/VPIY/HfxKN44O5Mr4snujyY+4Yg01i8meL44o9Z\nyhFgJL0EeEsxxWPmCe+Cg7pMvGRu0kJasf48gt655p+wHds4Lu8rXdVil7lt9diYFMYurUlh1ffG\nJbX6ckQsFouk1/8GjsmU0Vm6XYWRsMO2kiikbHR5ukoCvVSJru4mPz/2zViF6qUFhWjHnLXxrRCb\nWQxSm6voT9IKzZMIE6Khzlz8FBf0VbEx7zwJ73l0bKyCebhK/siJ0aN00CEjk4ymNq1rGezs2zPq\nAVu+6gaJzR0iForEbLhDGOGEyL8ldy1cmPOISZrhIInsVqw/H4uUTnPIs+9G8Jvhd+qVkT9zY91E\nSOgV3fcjoQpvhmIjxk0i7+gpbYfERBbmCe/Cg5rgJUp0Om2ea/wUjCUXw2wUmftxMVDinGUqaDL7\nKKVTWkg3yDl1bFIzsqElZ7f6JuTh2eeEXXF2dvaE7JTcMXmDpF+RbC21zSS2JvVh3lrlmyJ32MVt\nu3LATqRYDwupcBC22bZLoJcqz20UDthkoSxTDayiCug1CwrRjinLUM1NmrJTvGyIq9dWn6yfaBem\ny5zZDdzOO0/CXjAzAzFwkj9SZvQIYNMhI5OM9ok8brAHZmerVItuXTRIbK9zoUhMJnYIIzEj2eSu\nhQtzHjGZJA4hidqlHpBddcNFhzz7bqR+M/ymnoxcHpiKkNAruu9HpsKb8ZE2AMqbJR1th8R4C3OG\ndxFBDXmJEl2dNs8ZP0VoycUwkyLD7ouBEnOWqaDJbNgJ9W4tpOI+SU9gd6gkA/vkehlsyvWPobK0\n68N2RrbU5EX5vsiDcq/IRSaxNdmKfA+HvrMpr7+AhdT/Veyyw/YsCQop9bVDSEhtEAd6qfIJkf+w\nyf4XZGQ6UgG9tECIPCbXkMKETVKXyNaaG8y92Tj39FyztvRXvehOGyLdnXcBCTiRD0EMX4w/Umb0\nKB10yJGpjP6JyF8Z7OxlV0QWiuVoFG77Ky4U4WRyzFgkp3AUWwoR0xYt8WEjk8RBEtkN7ZMhxzEd\n8uzbiH4z/KaVjOy2MfvIDL2i+35EFYEZikkMJ8mbJR1tB8QEBuYM7yKCaryQlTjR1WnzXONHMJaQ\ndJcUmfu+GCihsxwxmQ27Yk1VtZAGZ4T36gPTMvR8ke+RZlSqXRp/4/LzVuqo/IPIofF/FpkqUWLd\nXoatcFcTKQVVIl/4UNRhe/OqtW/WSde2lGyANYFeqjwqsqHEyeGHZHTC6VG9tECIFKdxjZq2SVWG\nW+jdDR3M2w7MK+kQnMuZj8Tzw5Xhcd25H//mXUBCRURvauGL8TejK40ehU2HSKYxeqnIOQZ7SBda\n+4n8dzQMtgN1YSiCqfYhY5GcTO2z/VzVttESHzYySRwkkd3IhKQPGy465Nl3I/Wb4adWYyTfMBPa\nR2boFd33I6oIzFBskdYokjfzlLZ5oNeso/nCu4igGi9kJUp0Om2ea/yMDSY6w0yKiD0oBkrMWUsF\nJLOPUm7VqmcbMjIjwy8AdfYwCmmQ8ZhRL9iJ/FTHuLW7sYRCOiHydC0opO+qUNLZZpRqlQ9hnx22\nIrtL3FgXFZKJI72q8qbjIltaWMXJqYZToXppIYL4Uxk+XsLDrpnFetkm94YmdCrRhqcTuyfdydZU\n7Avp3R/9uOrO6BnCFVJAggxXMQ9fDNwMdsToAewUHSKZxujTj8glBtvnS+aGjz6iR7W1p1wo2qbD\nXcIIJzC+wfaZMhhGSzxikkYcJJHdaFP6X4nopEO8sbYIaRzMb4SfzRjpa9qe9pEZekX3/QjiqUZg\nxkeak+SNSYeFsO2JUcXW5g7vYoJqvJAVC5QInTbPNX4EA3Oae+ouKcJ4qmGhY2QpMWfjQoqwK9QC\nDhwtyzAeibTlD4+8fz0ehX+05zzXiTRVkC1rv+N1z8JONRAfvfrylsjd2aajvFhHIbFLrb+8LsWD\nj+OwqG3RtHTiWG+KKr+CK1IDsib+5b3RGtVLCxFEiA8du0RsUlZuOl+u3vjvOEJH1lKrx2rYfZtk\nfmfTBKbSZZwFduB5Znb2RVsR9kmJro0KSTU+PDurE8V96FwhYRSRIIMqg78GTikzX0gHHSKZxujQ\n7JcaBnvoHn1fo/TgoeAZ6GiHbA9O+cNyK2HPTmNNZ9tRSoKPnreiQsIRO4zvCDGZJA4jUZkcmJD0\nMUcnHQrY1zg4vzX8npF+JcQ3mlGvzH0/whKoiM2EkdbJKKjwFLdFuFOOiTHdPryyYuw3wdjGlvzu\nRzZDuJigGi9kJTJIp81zpipTynJPw2wUKfagGKIEgLNxIQGJYmfy/e2JmuyuSOaIYX+6MvpBGajJ\nI/oLCjtJNyC6+s9VPnykgHVbK16cOtrAjU+qmm06ys8SFBK7p+qFCo4J2xYLLMWxXlO5Aee2Khhq\n4ALwW2WnQvWaBQdRxX2zeBan2eFt8nlh8yPZVcscyGyTwerrRaYhHGyIfPwTf/p/aFpxbS0pKU6o\nmFekQKPg5UuUUBjEJOAKYzgNnLJlvpAOOkQyjVFZe7RksAdL+utRQE875O9AL85Xldw3H1fYv6hz\nv60bPtLu1l22whcSlrA5xBeSNMVhJJLJ9DOSfc5wCR3y7HNkWaPhDxgZ1syPm5lRr8x9P7JQasBo\nJoy0TkZ597TmCchsIyYwWLhfrqm/py7fSDUlj8WLCaqQF7ISGSQadpaqCsZyz9wlRep+UAyufNTZ\nsJCA3eOM9EPZdhk9LH37Feu060axhZX70OWbxgWGTpyaLclb8GyTbTr9FS0k7eD7inEsDJsrJK6R\nSK+pzFZzekWyyd8epwo8SKGQaMFBVPGd7365ZZO7aqnzTD1H9h3YpOSez+PM8PzPS1ACzHjFV/kC\nl2G2aeuj3kv41VtuWgUsJK8bvjYxG1+RYhJSz2BafYn4G5w2X0gHHSKZxmjxvBsfMtg46lsJetoh\nfwYrNBQrCw0dpEWu1W2y5Ztt4OVWW+ALSV+lanOILySTisNIJJPyPrnlmMNFh0Qi9jlyfiP8ASOZ\n502x9ZEZ+VacHX4EZRowmgkjrZMRb9uhx9mOiNFABQazEzI1/kmcw/9wv9KxqKAaL4lCIhrrmItE\naLmnYTaK1P2wGCwB1NmwkIDd4xxFVdmtHW5+R6aliBOm9L3kus3Yoj1YEnzVlkJB4tbOi3G7tLf1\nx5Jtmv7cOBKL3dADm76IdWipD3wW7dOoKiskikUiva8zlXvesaEWTQ7stzXUSwsOIo4pzsje/XiH\nCLNP7LkSoLRxxO/A9PaB7/GO5I9foaKBFrqKSBl95oJp7ASAYol99ZZ5RsUsJK8bt7UzmI0LKSah\nfwI3jepvxF/fS0aP0aEOkUxj9MtSfLlE2FC2tu7p4f1gAjISHQQ3WUJ92l/1Q51J4OYXhs4t98ne\nVi4SX0hrbCIOG60TB0k0Joubrn7B6BR1CC1iX0ex3w+WAkb0inq2BvWz78f6yIys/VyUHX40sN+b\nccmjxHDS8aaeRrYdMQxUYHC0jBsVPMaPVHZ8o47ViwmqkBeyEgVK6LR2jJ8htITUMJMitbI/LAZL\nAHU2KCTF7nGOlCWnLxtE3oWjJ6R4bGgCvxmx43t2uV3kYE36kVDI06laIMajwN4vViTbNP0rBYnF\nDg92aHpm8c0KieJAL1Vi0aESJwt1GXyBa1LUqxYaDuJ24CsppZzEsyuanq054ndgPCNMtUSOpy6a\nLUOknBcakqtIqiq5acyELZLYV28opIsmJ/9ycvK9ptFdCfJlHBIVUkwCTvS4PVZ/CY6ckJ6bjA51\niGSyE+Tk1hph/wCPgy2jh9fBDsgsJIRCcCG9Re8eo4sNpqKmMJLgmTDpyckPfGVysqzLdEm0Jce0\nThwk0ZjEI8Fho5MOefY5Mr8ZfnJsV/2CZYtXjxG9ohk/oorAjI80J11Q1VPaDojRQAUG9dydQ/WO\nNFfeCCWLCip4iVhxBqFAndaO8XMIt+u8hpkUGfa4GFwCkNOgkBS7x5lvSlH1Sq4stw/uwxUJse87\nzE5Sug43BQcbcrMU6rC2V/MjEn8X+z978slD/1glhk88+eTLj7EbqeA4dwlQ3dqskCgO9FIlpH+E\ncy6MjRyWwWNck6NetdAyiCrWu7sf6Wumva0jqpNna474HVh8RXr2druy5mu4itUlW5V0qbOQIol9\n9WYvg3hF8rrbrkgxCTKKRCVOgjO21JdfMTrUIZLJTm9dhhqEjXxeWyI9dinpgKy3dhoKuRvfkIhc\nOFchKYwkeHlK6cCRVW7w2wOW6DBGrNb/izhIojFJ94iLDnn2ObL8YfjJiH39nfhC0JmhVwylH1FF\nYMZHmpMWVHpK254YBiowGF+Rzq8j7ry1W3BQjReyEie6i2l2hvEzhEx0TWILFbH7YnCFRGd9IRG7\nx9m/z56n9WuJK/CLUt8+3FDkJ9hJRs8AX8UboHqmLP31d+pHooF4Cs9IWDDQdJa4VruBiki1LXPd\nMxLXeL1UeS8/hNZJqMrrbSVscocWDCLFSI5v629Zb5G/h01LMhvprEwilQbwGvKVW7Tg7Lm0f1z+\ntSI/hmRalQYtlvCXtOKEilhIXneykDwJsrWsq4GT4Iwt+kLYdIhkspMDgFInbBz2aaPHff3dDvk7\n0KqhkHfI0JgMY/2tmEk0wkiCt4dqX0hcgoM8YlonjgElkV3xgH7hTgkd8uy7kWYNw09G7Hv48Jv1\nyExZvaL7fkQVgRkfaU5aUOkpbfNAnzeBweyESO3v8FTxM/xW3VhcUIOXDVGi02nzXJ0jGEt0Xg2M\nIk1DXwyW3uasLyRiD3B+Rs4dxy+uhU+O4SHi63JurVCWe+vsJPesiNwjuefkr8fW/RCPefiNLBAP\nVlL3Y8FIMy6k49iV43rTu6Lelrlb8FXFURMHeqlyc+nsBpIAxooNmapSBTroNQsKkeLh66RYtcnN\nkjrfksxG8ikcsashF2fuwzcEHyuh4PCEMQNklWsv3FacmKuQIonkq3guKeMAKySvG1eSJmaVvdGJ\ngASZKmNaXRUFZ2zRF8I2h5RMMir/U5I9BnunIIakx3393Q75Mty1MRQbM18/p34XbHQUEmMRu0Xw\nsopw4isSlyQQk0niIIns+q9LfRCJySiqQ559N1K/GX4yYt/Dh2/tIjP0iu77EVUEZnykLYrkjZ6S\nTE8M8yYwWHhA0vVrxuX63H6cjhYXVOPFrtMu0em0ea7xMzBMdIaZFJn7cTFYAtBZruHtlUUpwLly\nE754vE2y+NliWtKrsLPzsje6Dm/f8Opz1ZqW3Ki/xKTWv2s8FMu6C7CfPnii0ffEi3oFuHQWvXaX\nX9loy9wLHr6tATMm9nqpMr3qXyDg5I85pB7VaxYIkeI/WP1WrFSz/W+6ByNNMhulyximHt1Yl51j\n/yk/2fOlFvaHp6EWXw7ylWbHFSmW8NeGrB5gheR1Q/s+1Jh6l58JSdhV09WKk+BImdGjsM0hksku\n8+i6lsEurH60JEaPfVHSDvkpXAQZit2zVXsz21FIjEUSvHxY4fgrEpckEStphoMksluHyBouvH7C\nyLPPEf1m+I0RXvWLICRqkRl6Rff9yJR5M0GkOam8mae0HRCjgQoMyhvedLEUVl/WGr7kyrfB8mKC\narxYIblEFzptnmv8CIbJRXeNIrrvi4ESOsuRaDIb9hBnxErXtx2Z23ULwdn6zjmVb8NsAX91bDvh\nRJJiGeJd+HeFxJHTHZ6Abb5rfb46h6q8QmXD4HYddBSSiRPgCy67LWVsQQ96ver3NXugOKEyCJQa\n7GiLCKrx0mNWAHBOnB3AlzoRELJUFac6Lk6y6Mu4tgPC8pofDr96W89D/9crcLof8jNdHq2bSx+L\nOiGIfUzMxjsEn67a/nAjnu/BgFf9bLUHmhMqfaBoMCHTnUUE1XjpLStANDfODuBLnfCELFXDKY+L\nk8x9Gdd+gN5TRy3nztrRfrzlV2+piXjfDZzu1e3z3drvLBlq/na7/o+1TyT27ZO9sxNzvdphBo+W\neqU+0usDFZZMJMVD3YKDKsvDS6K0Pc6ujZazkNyXce3YC814pvDrJ6rxTmLAr97C6JjUFdI1ibVd\n3Jn762+5o83Ezh2Ptc0kdu2TvY7qS6zp0o5d9b/cJW3zqvGBmuc2Y+FB5RuneQ11TTAPzq7p92eW\nrqlsV3TyszVW42fNhbW7O5Y53UO1DklXJub5+lt/aV10w49Ky9Dsqv8Xy2DJmZjnNmPhQV0eXmQ+\nnF1iyp9ZuqSwU80pztadByxiJtLdec+3CCUnWeq+/j7JilebiFf9YmX5YM1zm7F8ABZo6bWCc4Hu\n9GrZzb1S/JrU237n+Zp04gzoXwYDuR7d2/0yfDl9m/iJ8Uw7w8AZBs4w0BsG/h9vaAZg8MRwlQAA\nAABJRU5ErkJggg==\n",
      "text/latex": [
       "$$0.265573205564144 e_{1}^{4} - 1.47309734460786 e_{1}^{3} e_{2} \\cos{\\left (\\varpi_{1} - \\varpi_{2} \\right )} + e_{1}^{2} \\left(1.20740504966865 e_{2}^{2} \\cos{\\left (2 \\varpi_{1} - 2 \\varpi_{2} \\right )} + 2.20688896734313 e_{2}^{2}\\right) - 2.50503890980275 e_{1} e_{2}^{3} \\cos{\\left (\\varpi_{1} - \\varpi_{2} \\right )} + 0.994871836512112 e_{2}^{4}$$"
      ],
      "text/plain": [
       "                    4                      3                             2 ⎛  \n",
       "0.265573205564144⋅e₁  - 1.47309734460786⋅e₁ ⋅e₂⋅cos(varpi₁ - varpi₂) + e₁ ⋅⎝1.\n",
       "\n",
       "                 2                                               2⎞           \n",
       "20740504966865⋅e₂ ⋅cos(2⋅varpi₁ - 2⋅varpi₂) + 2.20688896734313⋅e₂ ⎠ - 2.505038\n",
       "\n",
       "              3                                            4\n",
       "90980275⋅e₁⋅e₂ ⋅cos(varpi₁ - varpi₂) + 0.994871836512112⋅e₂ "
      ]
     },
     "execution_count": 59,
     "metadata": {},
     "output_type": "execute_result"
    }
   ],
   "source": [
    "collect(exprn.subs(S('alpha'),0.6).subs(Function('b'),laplace_B),(e,e1))"
   ]
  },
  {
   "cell_type": "code",
   "execution_count": 65,
   "metadata": {
    "collapsed": false
   },
   "outputs": [
    {
     "data": {
      "image/png": "iVBORw0KGgoAAAANSUhEUgAAAL0AAAAZBAMAAACWdDL7AAAAMFBMVEX///8AAAAAAAAAAAAAAAAA\nAAAAAAAAAAAAAAAAAAAAAAAAAAAAAAAAAAAAAAAAAAAv3aB7AAAAD3RSTlMAEJmJdjLNVN0iZu+7\nq0QgoRR7AAAACXBIWXMAAA7EAAAOxAGVKw4bAAADR0lEQVRIDe2UT4gTdxTHP5PZnWz+D24pBQ9J\nt39AdHUw60WURlsELWJYLz0UGlAplFLiQRBEDAoWYcWQnqwHc5CC28KmiBZpi2NLodDCBtkWURbn\n7kFT7dZqd+N7v9lJcvIiufXBvPn+3vf9vvPj/d4bGKb5wxSHeGe4+uND1t8xXP3Rw8PVty3VXzP1\nlrmFxoZf5F18t8xBdzrA2TG6kQ9uFYteoritCoY2uX0ae2qL7p2Wx3EjxGhBIVw2+h/zWl0WVpt3\nAl4NYhVudB9DqtstMdftdtsN4k9XaZPbp63PeFuFZiAxb/QFwZivHquk+skWdkVWGZdUiwOkfQ4s\nyAed7bthncTZV+VJSIe5fdrx+F22jvyA9dM91Rck9r6vnvjExF9N0u2wTVM1Mn8n/1WirS6jzoMt\n3A+sJQwd5vbpubom8eWn4va5EUp85QtUS8j5c22y/wh2OqKfbmm4LwDZkgSkPoYOc/v0b5otp+jp\nG2Q7vkbFvlmuki+QlXKrjXVyh6Y2wp1LcuOZ2Z1liaWVcArqxzphbp9e2r8zkArXI/0QXXZ8GH9P\naqt20WP0UQgfePlPSFW5ycWAtJtYkfBWefafNPwDL8zt0dZSk+/gFSJ9g6yS45M9wxdm06D+DPkO\nsW8lnq4p+av0wEMF9lX1M73cVdrquqx35ZIifYNsHJ8LVSvsevJeVJ+YT65GUk8dM/e8qc5IRVbw\nvSsxv5cb0U9gLoiXI/0QHcHxuXtpj2z5ULbmCsT1fmGvNH2F5NNMBXuFP9F50FY+D/NVQ5vcAfqa\n6DfHifQNsjwcn2XRY/q2OFFI6hgTL3Be+ie5Ih+JdZC9m1zybZAqzDcNbXIHaOmfueD44uKzBdOf\nBsUXF+/9WHqkihyVZ6SFjKyYDPlu+WHHWjH5aIUCnIaP5CUzc65uaJM7QJ+Q+utWnSrT/waR8rki\nwqE+n7O2LAOUOFWcrPEza6uJAl/XaZC8DidEf5b441VacwfotGdJ/8B/PX1F5Hx2YUl/6vmlU/+A\nszjyq6lhT8iisf11mb03bskNXZDCZyc2BKu0yR2gN0+WRWFb9w6TN842Q4Q9v9wceXNWCKMv72HZ\n//ovruyxF9MvyzbOLfAchHsjz+8csZcAAAAASUVORK5CYII=\n",
      "text/latex": [
       "$$0.265573205564144 e_{1}^{4}$$"
      ],
      "text/plain": [
       "                    4\n",
       "0.265573205564144⋅e₁ "
      ]
     },
     "execution_count": 65,
     "metadata": {},
     "output_type": "execute_result"
    }
   ],
   "source": [
    "exprn.subs(e1,0).subs(S('alpha'),0.6).subs(Function('b'),laplace_B)"
   ]
  },
  {
   "cell_type": "code",
   "execution_count": 64,
   "metadata": {
    "collapsed": false
   },
   "outputs": [
    {
     "data": {
      "image/png": "iVBORw0KGgoAAAANSUhEUgAAA9MAAAAVBAMAAAC3eqBCAAAAMFBMVEX///8AAAAAAAAAAAAAAAAA\nAAAAAAAAAAAAAAAAAAAAAAAAAAAAAAAAAAAAAAAAAAAv3aB7AAAAD3RSTlMAdt3NMolEZiK7EO+Z\nVKtB49cgAAAACXBIWXMAAA7EAAAOxAGVKw4bAAALJElEQVRoBe1ZbYxcVRl+dmdn52N3ZxeQhACB\njR8JTQQWw0faiEw0xMQQ2SIrEpt2xD8mmnQIGgigO9EYJZAwMYqAH71AiDEl7kYIQgkyibSx2pSJ\n0ZgQ4w5q0ijYQqtsu9COz/u85+7ce2eWBNvuHz3pnjnnPec8H+97586dKfD/9r+SgTMvBz6+jma/\nPJjrtEsoVAcSj9QHhk91cA3X68Nu1gsfquHTQLFJZ7moz94Tm19U7InNvwYeOXsPJ3NnV0cu2T03\nB+Q334ji3M1tlM/YUgO+Ofcj4L693w1deff5VajjoeuAHkSlykhfo4TivoeqfXHBWpTELkE6Louu\nq/mUHA2XEM7TR1KhgUom/tYHboF7gvS+xU0IzmyFEwfBSMutuyLpkGvfY2zOLuFyLV2DXRu70mMv\nyebFYN7isvTglPiPvjY3N5s7d4QlkYQekefDss8WA5j1vEptwMUd7DLtajzaYKj8C9zbQAuVNh6r\njc8Uut3uCZSvxK9wHyaWMQ78E8UWlurlDrbV1CHXLl/kHQE2JCEwk2HRlBJ+hvyb2SXBWtCIXYJ0\nvNB9Az7dWS8+4xL8vPlIKFRQMpHLgmu+yaX3rd2zAoe1FZs4CIabbt0VmQ43rD1iE7vnQ4lzXQNd\n2yVk6cm2UAwuhFECTomfZw06Y93uFCAJPSLlQ9l3ZAGY9bxKfTbL+cNDUZawsIi8KawsotKcqKM4\ngytQao43gA5ys3gIF7ZxGH8EvoGh45icrkQYW1SHu4BPeQcMPZuEANn6G4P/AJ7LLgjWgkYsCUHH\nKw346FXg7y5B5+UjoVBBycTQbBadcwZXOZLLP93P6soZo5o4CM5runUpwhXU4Ya1R2xi93xY4oKv\nga4lienJtFAMLsRlScAp8bzLVpDbeg4PSkKPSPlQ9pV4BzAeL/UzRnVhZH2ylTqYoGFMziC/kufV\nPF04ymme/6qYb3D4xVr5CG4GHsXo01iYGZtG5V/q8GNgKVIHfGtjAgLYyYN9jRJ+DhyqZhYEy5gT\nmwTp4KVGETbFEWBbJAnhPH0kFCoomSgvZsBtOtZw6X1LQ3QuWFuxiYMUb2u6dSmSDjesPWITu4Qr\nccHXQNdkV3qMI9VoIixo5BodToln6W5ksa11+JcgUj56ife6mnWVenSauweUerKD0eNcWWhi6M3R\nY1G+XgrZ+hzwAzsDu4Fvfxg32XCpnlthqdXhBLC9rQ6Y3ZiA4KdP23anm0m4JuovNXct1dmJWBLU\nyZ9G5WNUXpOEcN5zEysMQcoEruZftt2igDjSS1bd2JnKKK/I55pu3VPR4SE3rD2BDWQ34Upc8DXI\nNcTO9PQ1mdCCRkm4kPjRqUSpe0SfUD56iQ91pXWVOt8yqFVMm6gttDDKj0SM8V29jEPLN2Hy8s17\nbKkJHLn2/BpHuRYq3a9YNfBh64ZX1JXfZqLOtW4KhcbGBAQ5W7Yx3ULs0igdtplgndgkSAcO3MoH\nRk2f5Lu6Hkuw8+6jpxAWpExgC/+yzWPiSC9ZqWPYUGoDuYOllnVXJB3u2g6wyQLZTbgnzoODXEuR\npaevmQlfcDvcEMOFxJco7/bzq1AqEkSWjzvfXk18yAdtqtQlVWoVc5X3/lmM/Juz/OvIvYHx7iYs\nXIWxNgN1lI/U8Txw7Qe5/tKRCBi5ocUhts+qK/Lc9Z+xbhaPYGMCghZmbGO6uYRRY0u3AOvEJkE6\n8DDur/loG28HUy4BOi8fPYUKSiZuS0Nr9n32gSO9qsrJGeOaGEh5Ktd0665IOty1l1oSyC5QTxwk\nYZBrGLulp6+ZCV8IZTGNgguJtxtpKSryOdYkJIgsH+f0Eh9KTesq9TCrF78bkqRxqXEZ/rCMuz/2\nVm1hBeO7eEen526E31JP/ikUXrzmaTv22So7PU1uQLLUs+ZlFYL3wWnuyzSXMNzMhG0qWCc2CdLB\ncGnaR7mpiW31IEHnlZuEQgUpE/idwWXaxZqLI71ilYudhXc1QfJgqWU9pMJ0uGsvtdjIzkZQueab\nnr4GuYaxKz06kOjMhC/Ijq0EuJD48uva/R3rKaFHZPm4w0udAKB1lXqsZgdWMW2itjDrN3AUzrj2\neKGD+V2T0yjwQjqLy4eB+Rpfn4u+hsJbEUdju/iWs2KxK5Ns+7nWTU1UrdSrELzeXSU39ppL2NsL\n9EYGy6d7EhdMgjpGxo+G0a3v2dYOEnRePhIKHfS5iHcYHss2XaSSnlmxysXOQqnp9fcstVsPqaCO\n4NpLLTZjVz7MNUcWHOQaZPf02P5ko4mwIDu2xDwIzhM/NKPtLzX4QgkJIubj5UTiva60/o6lnmxh\nwpSyVVbGIowc52dCYdkv4idZ6vq3gR3tXUxiu9hAiXsvsM3W8dNiqa3ucfgdKkAMNq1SD3XsdKoF\nWPvUKyy7BNNR4dPDm5ra7kORJMDPKzcbGJZCBSVzzVLHHCliVddhGbcyGsjLs1ZqAUuRdATXKrVL\nIHsMWuFJBdcqdZyeNDtNhAWO2BJwbstuFH/lx3ItSGCFApHlI5l4AcSlXusGTrgCAazlOgvsD/Cx\nk+/q8gmO+SA4X+tG2HEn36SV+uQKSsuYaDEj6uh2PlL354MH33qlB8FPrmnOMk0S/mSO0s1heY8y\nYklQxzyPr2hk2z9id7NKHX7erPUUKmgy6/Dn3TS+3UJjjvQKKxdgGbcyGshXDx489MspWZci6XDD\n/s6XBGOPQXMduK5Bro09Tk+anSbCAkdsCTixY6Gja/mlyCVYhQIR82Efo/NREoCP+nn7CaXENAy6\ngQ8tYnyGK4VncH1jrAE8yK/Z44sY4UWDJX5W41k+cTb4lbjUGGti+Kj9EHeOd+eBP6ap495nExCE\nM8xMMwn8yXGokYk7LG9zRiwJ6sb5+TejEe5qjByFJITzlpueQgUlE2s9lsUcaWqrrmAtbJMAwt2y\nLkXS4Ya1xyUYu0CVuOBrkGs9lgk5zR0Xg5ThczUBJ3Zc3wL4732QhASR8tFLfAC4LZQ63yGkYfL3\nkFS7GDurjA1tKl+F0U0oTOF72NnGhJW6NFt+Hrdj4g18PsKtKNSxNFX8wNz+aXUYbpef8o57jyUh\nMN5iaCFdb5Pw9bktf8nGBWuyjFgS1BVbLLErOit6rO4SdN6t9RQqKJnAPvJmLW7lpWfSs3FVTs5M\nqZU6gEw23boUSYcb1h6XYOwCVeLcl7vOspCd7VifqlDgY1z0siTglHgsteynWpZYEhJEyoeyL+RQ\nalrXu1r3lv0vXFL3L4XcEtrjZ/B38kv4hXRvDfjk7j3cv4+R4vO2vmV/FaP7uDLymv13x5f2PYAc\nf5mdVofy5guq3vFHp+6BBARy3O3fv/kamkm4pts9nI0L1iSIWBLU3bf1N6uKHuC72CToPOSjp1BB\nyQSuNLJLI+tX2y0cmfRsfPzVwwccdrgDTRwkv+NEXdZdkelww9rjEsQuUCXOg7macQ5gV3oycZnQ\ngkb034Nz9nvbrMPu1yIW3FLRI8qbGWXfE+9QtK5S4yJTYW20oZfT290r+C+kSVYlZOLpXSc1Ky7a\n8YzF4UbAzMRD9NS9uOsMy3qxm3Uv9d2xo0I8OJ2vmwVeT1OsSsjE07tOapafsuMZi4VWwMzEQ/TU\nvbjrDMt6sZt1L3WpESz95NRZWxOpPGNL5UxJYwnZ+Jow737hMR3JWnwwAGXj7x7/HU+4a2RZ1ond\nrHupi80gM5P/dxT/3y56UQuZ47GEbDyz7WSmntasxXsCZDZ+MkwDzoZLOcuyTuxmnaU+8/3877IB\n4k5X6I7BwKddQqExkLiYzf7AXScdXMP1+rCb9aH31v4DGOQeHkfcvI8AAAAASUVORK5CYII=\n",
      "text/latex": [
       "$$\\left [ \\left ( 1, \\quad 0.986763832200498\\right ), \\quad \\left ( 2, \\quad 3.6885898217623\\right ), \\quad \\left ( 3, \\quad 18.1346652127392\\right ), \\quad \\left ( 4, \\quad 141.396755929041\\right )\\right ]$$"
      ],
      "text/plain": [
       "[(1, 0.986763832200498), (2, 3.6885898217623), (3, 18.1346652127392), (4, 141.\n",
       "396755929041)]"
      ]
     },
     "execution_count": 64,
     "metadata": {},
     "output_type": "execute_result"
    }
   ],
   "source": [
    "[(n,laplace_B(1/2,0,n,0.6)) for n in range(1,5)]"
   ]
  },
  {
   "cell_type": "code",
   "execution_count": 50,
   "metadata": {
    "collapsed": false
   },
   "outputs": [],
   "source": [
    "from sympy import elliptic_k,diff,pi"
   ]
  },
  {
   "cell_type": "code",
   "execution_count": 53,
   "metadata": {
    "collapsed": false
   },
   "outputs": [
    {
     "data": {
      "image/png": "iVBORw0KGgoAAAANSUhEUgAAAAoAAAAOBAMAAADkjZCYAAAAMFBMVEX///8AAAAAAAAAAAAAAAAA\nAAAAAAAAAAAAAAAAAAAAAAAAAAAAAAAAAAAAAAAAAAAv3aB7AAAAD3RSTlMAEJmJdjLNVN0iZu+7\nq0QgoRR7AAAACXBIWXMAAA7EAAAOxAGVKw4bAAAAVklEQVQIHWNgEDJRZWBgSGeQmMDAtYGBOYGB\n5wID+0cG/gsMfN8Z5BUY+L4wzDdgYP0MJeUNQCL8Cgzs3xk4DjBwfWRg2cDAlMDA0M4gHcDAIOxy\nlQEA9FISlFfRJtkAAAAASUVORK5CYII=\n",
      "text/latex": [
       "$$0$$"
      ],
      "text/plain": [
       "0"
      ]
     },
     "execution_count": 53,
     "metadata": {},
     "output_type": "execute_result"
    }
   ],
   "source": [
    "sin(pi)"
   ]
  },
  {
   "cell_type": "code",
   "execution_count": 49,
   "metadata": {
    "collapsed": true
   },
   "outputs": [],
   "source": [
    "?diff"
   ]
  },
  {
   "cell_type": "code",
   "execution_count": 5,
   "metadata": {
    "collapsed": true
   },
   "outputs": [],
   "source": [
    "x, H = symbols('x, H')\n",
    "b = Function('b')(x)"
   ]
  },
  {
   "cell_type": "code",
   "execution_count": 6,
   "metadata": {
    "collapsed": true
   },
   "outputs": [],
   "source": [
    "H = b"
   ]
  },
  {
   "cell_type": "code",
   "execution_count": 7,
   "metadata": {
    "collapsed": false
   },
   "outputs": [
    {
     "data": {
      "image/png": "iVBORw0KGgoAAAANSUhEUgAAACMAAAAUBAMAAAD1iJl/AAAAMFBMVEX///8AAAAAAAAAAAAAAAAA\nAAAAAAAAAAAAAAAAAAAAAAAAAAAAAAAAAAAAAAAAAAAv3aB7AAAAD3RSTlMAELvv3c2rVESJdpki\nZjI6QXVuAAAACXBIWXMAAA7EAAAOxAGVKw4bAAAA+UlEQVQYGV2QP2sCQRDF356ef09vIVUqBT+H\ncE06iyOFtbVYaG9hbeMJqdKorTbXCULwClvhinRJwI9wFiJYiG/2xIQ82N/svtmZZQdItb/Hb0bV\n8EinTohyEWF3BLITKZ9w+8SXHI3eyYkmWumZfOJ643I8IpU9AtrLNUohuyx7Y1YVQ6iTrkVWDDzj\nc/4CVHzkj3CDLJ+YYqaHQN5D2UctyLCBxqt0qyawQ0z6YgEXAS03xlZLIapXsQoe3JFqQtoPSgkW\npn0utkJ5uXC2EoeZcgC1+TC3VXex+mGhfZBy6vdDu9T4/23jWtE9aYZj9o8RPnLAn0HfADePNtar\nLvXmAAAAAElFTkSuQmCC\n",
      "text/latex": [
       "$$b{\\left (x \\right )}$$"
      ],
      "text/plain": [
       "b(x)"
      ]
     },
     "execution_count": 7,
     "metadata": {},
     "output_type": "execute_result"
    }
   ],
   "source": [
    "H"
   ]
  },
  {
   "cell_type": "code",
   "execution_count": 8,
   "metadata": {
    "collapsed": true
   },
   "outputs": [],
   "source": [
    "from sympy import sin\n",
    "H = sin(x)"
   ]
  },
  {
   "cell_type": "code",
   "execution_count": 9,
   "metadata": {
    "collapsed": false
   },
   "outputs": [
    {
     "data": {
      "image/png": "iVBORw0KGgoAAAANSUhEUgAAADcAAAAUBAMAAADbzbjtAAAAMFBMVEX///8AAAAAAAAAAAAAAAAA\nAAAAAAAAAAAAAAAAAAAAAAAAAAAAAAAAAAAAAAAAAAAv3aB7AAAAD3RSTlMAMnZmzRC73UTvIomZ\nVKu7zOipAAAACXBIWXMAAA7EAAAOxAGVKw4bAAABK0lEQVQoFWNgQAeLoQJWUJpxEkIFVwKUzbcA\nwmD8DRUAUixQMQZWB4QgjGUDYzBsgrPgjCo4KxLC4hKEi3AVwJksDQyMykYOy/4xiMwR0lMAijMd\nYGBgVXrVBDST+wBDGANDAYMfA0OZAtcvoCSbAQNDNIO5QgkDA7MDQ2cAgwJDHgNDJgPDZ6Ak+wUG\nhq0M+wNuMTDwFjCwf9NiAEmmMDB8AkpyNjAwBDC4AVkMjB8YWLf8PwCSTENIQlggyaUMzD+QJEHG\nMjB+BOnkKGC4xMDwGEkS5KCrTB8YVMEOuhnAkAUyE2os0P0cf9k+cAHV8Gxg6DaybpD7/1Tu/8Nr\nPx+AzWJ9pKpjDDSWRQBkOApABN9yFHEwB2/Asy2AasAWZfDIhqtCNh0pmQAAXKxGpPaMO60AAAAA\nSUVORK5CYII=\n",
      "text/latex": [
       "$$\\sin{\\left (x \\right )}$$"
      ],
      "text/plain": [
       "sin(x)"
      ]
     },
     "execution_count": 9,
     "metadata": {},
     "output_type": "execute_result"
    }
   ],
   "source": [
    "H"
   ]
  },
  {
   "cell_type": "code",
   "execution_count": 10,
   "metadata": {
    "collapsed": false
   },
   "outputs": [
    {
     "data": {
      "image/png": "iVBORw0KGgoAAAANSUhEUgAAADUAAAAUBAMAAADfOGjQAAAAMFBMVEX///8AAAAAAAAAAAAAAAAA\nAAAAAAAAAAAAAAAAAAAAAAAAAAAAAAAAAAAAAAAAAAAv3aB7AAAAD3RSTlMAMnZmzRC73UTvIomZ\nVKu7zOipAAAACXBIWXMAAA7EAAAOxAGVKw4bAAABNUlEQVQoFW2SMUvDYBCGn7RpU1OVKM4l4OYg\n0lEd8gs0k+AiDlLQQTI5uJhV3FxEcAiIdhVx0yE/oIM4CIJDRYqjoqBVwXhfv8ZE8SB3H+9z3Pfm\nEvgbh1qY7uvGbtZgL2O3Gg7DkdaMz4yZEUtUu5S8TEtPs9CBfThNlaxuwh48OixqzR75YXYA875i\nZogxXveOvxg7GJ10paMQS4Itn2rMAgTMwYZrf4hYnlKoIuaKHts+LuuwCi+iWpeKWW0YCrBeJ1Bs\nBZ5FHQgl0ZLHeKJ0lsSKNXKsd6mwI4rdHOvNvMWOqARcwX2OKS9GTCFSXm581tTA/kxxTvP84gEG\nT9ipz4S1pFNL7q7f2+JevXuSvIHpiKHfITvT0UwPWZVd6/hn1+VIo5Knaz7Lt+1F2pNnZP/EN/QP\nTW0Ab/RKAAAAAElFTkSuQmCC\n",
      "text/latex": [
       "$$\\sin{\\left (2 \\right )}$$"
      ],
      "text/plain": [
       "sin(2)"
      ]
     },
     "execution_count": 10,
     "metadata": {},
     "output_type": "execute_result"
    }
   ],
   "source": [
    "H.subs(x, 2)"
   ]
  },
  {
   "cell_type": "code",
   "execution_count": 11,
   "metadata": {
    "collapsed": true
   },
   "outputs": [],
   "source": [
    "from sympy import N"
   ]
  },
  {
   "cell_type": "code",
   "execution_count": 12,
   "metadata": {
    "collapsed": false
   },
   "outputs": [
    {
     "data": {
      "image/png": "iVBORw0KGgoAAAANSUhEUgAAAKoAAAAPBAMAAACGiUnsAAAAMFBMVEX///8AAAAAAAAAAAAAAAAA\nAAAAAAAAAAAAAAAAAAAAAAAAAAAAAAAAAAAAAAAAAAAv3aB7AAAAD3RSTlMAEJmJZjLNVN0i77ur\nRHZ72Yd1AAAACXBIWXMAAA7EAAAOxAGVKw4bAAACzklEQVQ4Ea2Ty2sTURSHv+lM0jwmyVBBpIgZ\nKii+MDR1JzULEVw16MaF0BQUV2pR3AkGBN0Ihq60m6YgVsVFEAS1C+MTFaFdumutq7qoDfblo47n\nntv4F3gh4ff7zmPOnXsHuvoOYFZX8b38GaNqZM/jDXXiZbFYgFgICil+KbPtyz5I9kyWiX+O7QS3\nXwoV2pwzbKlJU+cOozWMUeU0OTRt2UAURU1INFDI5umOCiH+MFtx10lFUQHnLDtQaHO8Om4F8Ov4\noRpVfkCqropdEpSErw0U8oh0o7NEssILeED84DykQyZRaHPSTTpbUpSr4C6qUZWq4i+rQnYvu0se\naaAw80OyXRm8yj2YKpsnMmO2q1BzyDXJrArKN8guq1EVb0lXVRLLzEpJvIHCdN2QX4Fb4nzQ7vpM\nmIWaQz4k80dQSmZdV6NKSKLVVmlxR6WrwtzpfjmoqaU+Y7kZ+Ifnyqwcn5v+BxMtxgrEvkvYXSS+\npEaVkJlCW0kDZ9Z2nSnkT5Eaxo2GTNPMd9JBct1ZKTEhPSycKTAW2q6c4+KqNUZJxQ2UScdFKcB2\nvUG+Rcc4lz/9lOFINOWPJ04UsDtoQynUTZuQt3B82RqjoCO0DLIVuGS7CsxV8da9Jt/GpahHfrC/\ntgYD0xvQFMoBdZrJZPmttvHlVsxtMHtTC7arwEQFbylVIyZV2RDeIjf7mnQtbUBTmG7gmZslK95s\nm7g8KuS2MtmOuI8fpx7OKvTrMmteQq/hAsnaXZk1+GBmtVALvTodFcnx7jNYU6OKYzBvFYOhxEnJ\nHTAwJu+1LmPx1HzE2ZoErzEo7xULTQ5cp7vsrJAdck5Zoyp5tbi3ahlXtGuugUJe0T2cGcKb5Vax\n9x0jZiC/4Eyg0OawaeGNnndvjxyqGqPi8vFXUcbosIzqPv9dstDtkYKT2+XSno+iNZLbXwbQu7ds\noc2Rgv+//gL38SDQBVoxKAAAAABJRU5ErkJggg==\n",
      "text/latex": [
       "$$0.909297426825682$$"
      ],
      "text/plain": [
       "0.909297426825682"
      ]
     },
     "execution_count": 12,
     "metadata": {},
     "output_type": "execute_result"
    }
   ],
   "source": [
    "N(H.subs(x, 2))"
   ]
  },
  {
   "cell_type": "code",
   "execution_count": null,
   "metadata": {
    "collapsed": true
   },
   "outputs": [],
   "source": []
  },
  {
   "cell_type": "code",
   "execution_count": null,
   "metadata": {
    "collapsed": true
   },
   "outputs": [],
   "source": []
  },
  {
   "cell_type": "code",
   "execution_count": 62,
   "metadata": {
    "collapsed": false
   },
   "outputs": [
    {
     "data": {
      "image/png": "iVBORw0KGgoAAAANSUhEUgAAAAoAAAAOBAMAAADkjZCYAAAAMFBMVEX///8AAAAAAAAAAAAAAAAA\nAAAAAAAAAAAAAAAAAAAAAAAAAAAAAAAAAAAAAAAAAAAv3aB7AAAAD3RSTlMAEJmJdjLNVN0iZu+7\nq0QgoRR7AAAACXBIWXMAAA7EAAAOxAGVKw4bAAAAVklEQVQIHWNgEDJRZWBgSGeQmMDAtYGBOYGB\n5wID+0cG/gsMfN8Z5BUY+L4wzDdgYP0MJeUNQCL8Cgzs3xk4DjBwfWRg2cDAlMDA0M4gHcDAIOxy\nlQEA9FISlFfRJtkAAAAASUVORK5CYII=\n",
      "text/latex": [
       "$$0$$"
      ],
      "text/plain": [
       "0"
      ]
     },
     "execution_count": 62,
     "metadata": {},
     "output_type": "execute_result"
    }
   ],
   "source": [
    "S.Zero"
   ]
  },
  {
   "cell_type": "code",
   "execution_count": 63,
   "metadata": {
    "collapsed": true
   },
   "outputs": [],
   "source": [
    "class laplace_B(Function):\n",
    "    nargs=4\n",
    "    @classmethod\n",
    "    def eval(cls, s,j,n,alpha):\n",
    "        # laplace coeffcients don't evaluate well with the C code\n",
    "        # for large n, therefore I've substituted the exact expression\n",
    "        # in terms of the elliptic K function when j=0\n",
    "        if j is S.Zero:\n",
    "            exprn = 4 / np.pi * diff(elliptic_k(x*x),x,n)\n",
    "            return exprn.subs(x,alpha)\n",
    "        else:\n",
    "            return Function('b')\n",
    "        "
   ]
  }
 ],
 "metadata": {
  "kernelspec": {
   "display_name": "Python 3",
   "language": "python",
   "name": "python3"
  },
  "language_info": {
   "codemirror_mode": {
    "name": "ipython",
    "version": 3
   },
   "file_extension": ".py",
   "mimetype": "text/x-python",
   "name": "python",
   "nbconvert_exporter": "python",
   "pygments_lexer": "ipython3",
   "version": "3.5.1"
  }
 },
 "nbformat": 4,
 "nbformat_minor": 2
}<|MERGE_RESOLUTION|>--- conflicted
+++ resolved
@@ -13,21 +13,13 @@
   },
   {
    "cell_type": "code",
-<<<<<<< HEAD
    "execution_count": 2,
-=======
-   "execution_count": 3,
->>>>>>> e9e3c1b1
-   "metadata": {
-    "collapsed": false
-   },
-   "outputs": [],
-   "source": [
-<<<<<<< HEAD
+   "metadata": {
+    "collapsed": false
+   },
+   "outputs": [],
+   "source": [
     "from sympy import symbols, init_printing, Function,simplify,collect,cos\n",
-=======
-    "from sympy import symbols, init_printing, Function\n",
->>>>>>> e9e3c1b1
     "init_printing()"
    ]
   },
@@ -192,156 +184,6 @@
   },
   {
    "cell_type": "code",
-   "execution_count": 5,
-   "metadata": {
-    "collapsed": true
-   },
-   "outputs": [],
-   "source": [
-    "x, H = symbols('x, H')\n",
-    "b = Function('b')(x)"
-   ]
-  },
-  {
-   "cell_type": "code",
-   "execution_count": 6,
-   "metadata": {
-    "collapsed": true
-   },
-   "outputs": [],
-   "source": [
-    "H = b"
-   ]
-  },
-  {
-   "cell_type": "code",
-   "execution_count": 7,
-   "metadata": {
-    "collapsed": false
-   },
-   "outputs": [
-    {
-     "data": {
-      "image/png": "iVBORw0KGgoAAAANSUhEUgAAACMAAAAUBAMAAAD1iJl/AAAAMFBMVEX///8AAAAAAAAAAAAAAAAA\nAAAAAAAAAAAAAAAAAAAAAAAAAAAAAAAAAAAAAAAAAAAv3aB7AAAAD3RSTlMAELvv3c2rVESJdpki\nZjI6QXVuAAAACXBIWXMAAA7EAAAOxAGVKw4bAAAA+UlEQVQYGV2QP2sCQRDF356ef09vIVUqBT+H\ncE06iyOFtbVYaG9hbeMJqdKorTbXCULwClvhinRJwI9wFiJYiG/2xIQ82N/svtmZZQdItb/Hb0bV\n8EinTohyEWF3BLITKZ9w+8SXHI3eyYkmWumZfOJ643I8IpU9AtrLNUohuyx7Y1YVQ6iTrkVWDDzj\nc/4CVHzkj3CDLJ+YYqaHQN5D2UctyLCBxqt0qyawQ0z6YgEXAS03xlZLIapXsQoe3JFqQtoPSgkW\npn0utkJ5uXC2EoeZcgC1+TC3VXex+mGhfZBy6vdDu9T4/23jWtE9aYZj9o8RPnLAn0HfADePNtar\nLvXmAAAAAElFTkSuQmCC\n",
-      "text/latex": [
-       "$$b{\\left (x \\right )}$$"
-      ],
-      "text/plain": [
-       "b(x)"
-      ]
-     },
-     "execution_count": 7,
-     "metadata": {},
-     "output_type": "execute_result"
-    }
-   ],
-   "source": [
-    "H"
-   ]
-  },
-  {
-   "cell_type": "code",
-   "execution_count": 8,
-   "metadata": {
-    "collapsed": true
-   },
-   "outputs": [],
-   "source": [
-    "from sympy import sin\n",
-    "H = sin(x)"
-   ]
-  },
-  {
-   "cell_type": "code",
-   "execution_count": 9,
-   "metadata": {
-    "collapsed": false
-   },
-   "outputs": [
-    {
-     "data": {
-      "image/png": "iVBORw0KGgoAAAANSUhEUgAAADcAAAAUBAMAAADbzbjtAAAAMFBMVEX///8AAAAAAAAAAAAAAAAA\nAAAAAAAAAAAAAAAAAAAAAAAAAAAAAAAAAAAAAAAAAAAv3aB7AAAAD3RSTlMAMnZmzRC73UTvIomZ\nVKu7zOipAAAACXBIWXMAAA7EAAAOxAGVKw4bAAABK0lEQVQoFWNgQAeLoQJWUJpxEkIFVwKUzbcA\nwmD8DRUAUixQMQZWB4QgjGUDYzBsgrPgjCo4KxLC4hKEi3AVwJksDQyMykYOy/4xiMwR0lMAijMd\nYGBgVXrVBDST+wBDGANDAYMfA0OZAtcvoCSbAQNDNIO5QgkDA7MDQ2cAgwJDHgNDJgPDZ6Ak+wUG\nhq0M+wNuMTDwFjCwf9NiAEmmMDB8AkpyNjAwBDC4AVkMjB8YWLf8PwCSTENIQlggyaUMzD+QJEHG\nMjB+BOnkKGC4xMDwGEkS5KCrTB8YVMEOuhnAkAUyE2os0P0cf9k+cAHV8Gxg6DaybpD7/1Tu/8Nr\nPx+AzWJ9pKpjDDSWRQBkOApABN9yFHEwB2/Asy2AasAWZfDIhqtCNh0pmQAAXKxGpPaMO60AAAAA\nSUVORK5CYII=\n",
-      "text/latex": [
-       "$$\\sin{\\left (x \\right )}$$"
-      ],
-      "text/plain": [
-       "sin(x)"
-      ]
-     },
-     "execution_count": 9,
-     "metadata": {},
-     "output_type": "execute_result"
-    }
-   ],
-   "source": [
-    "H"
-   ]
-  },
-  {
-   "cell_type": "code",
-   "execution_count": 10,
-   "metadata": {
-    "collapsed": false
-   },
-   "outputs": [
-    {
-     "data": {
-      "image/png": "iVBORw0KGgoAAAANSUhEUgAAADUAAAAUBAMAAADfOGjQAAAAMFBMVEX///8AAAAAAAAAAAAAAAAA\nAAAAAAAAAAAAAAAAAAAAAAAAAAAAAAAAAAAAAAAAAAAv3aB7AAAAD3RSTlMAMnZmzRC73UTvIomZ\nVKu7zOipAAAACXBIWXMAAA7EAAAOxAGVKw4bAAABNUlEQVQoFW2SMUvDYBCGn7RpU1OVKM4l4OYg\n0lEd8gs0k+AiDlLQQTI5uJhV3FxEcAiIdhVx0yE/oIM4CIJDRYqjoqBVwXhfv8ZE8SB3H+9z3Pfm\nEvgbh1qY7uvGbtZgL2O3Gg7DkdaMz4yZEUtUu5S8TEtPs9CBfThNlaxuwh48OixqzR75YXYA875i\nZogxXveOvxg7GJ10paMQS4Itn2rMAgTMwYZrf4hYnlKoIuaKHts+LuuwCi+iWpeKWW0YCrBeJ1Bs\nBZ5FHQgl0ZLHeKJ0lsSKNXKsd6mwI4rdHOvNvMWOqARcwX2OKS9GTCFSXm581tTA/kxxTvP84gEG\nT9ipz4S1pFNL7q7f2+JevXuSvIHpiKHfITvT0UwPWZVd6/hn1+VIo5Knaz7Lt+1F2pNnZP/EN/QP\nTW0Ab/RKAAAAAElFTkSuQmCC\n",
-      "text/latex": [
-       "$$\\sin{\\left (2 \\right )}$$"
-      ],
-      "text/plain": [
-       "sin(2)"
-      ]
-     },
-     "execution_count": 10,
-     "metadata": {},
-     "output_type": "execute_result"
-    }
-   ],
-   "source": [
-    "H.subs(x, 2)"
-   ]
-  },
-  {
-   "cell_type": "code",
-   "execution_count": 11,
-   "metadata": {
-    "collapsed": true
-   },
-   "outputs": [],
-   "source": [
-    "from sympy import N"
-   ]
-  },
-  {
-   "cell_type": "code",
-   "execution_count": 12,
-   "metadata": {
-    "collapsed": false
-   },
-   "outputs": [
-    {
-     "data": {
-      "image/png": "iVBORw0KGgoAAAANSUhEUgAAAKoAAAAPBAMAAACGiUnsAAAAMFBMVEX///8AAAAAAAAAAAAAAAAA\nAAAAAAAAAAAAAAAAAAAAAAAAAAAAAAAAAAAAAAAAAAAv3aB7AAAAD3RSTlMAEJmJZjLNVN0i77ur\nRHZ72Yd1AAAACXBIWXMAAA7EAAAOxAGVKw4bAAACzklEQVQ4Ea2Ty2sTURSHv+lM0jwmyVBBpIgZ\nKii+MDR1JzULEVw16MaF0BQUV2pR3AkGBN0Ihq60m6YgVsVFEAS1C+MTFaFdumutq7qoDfblo47n\nntv4F3gh4ff7zmPOnXsHuvoOYFZX8b38GaNqZM/jDXXiZbFYgFgICil+KbPtyz5I9kyWiX+O7QS3\nXwoV2pwzbKlJU+cOozWMUeU0OTRt2UAURU1INFDI5umOCiH+MFtx10lFUQHnLDtQaHO8Om4F8Ov4\noRpVfkCqropdEpSErw0U8oh0o7NEssILeED84DykQyZRaHPSTTpbUpSr4C6qUZWq4i+rQnYvu0se\naaAw80OyXRm8yj2YKpsnMmO2q1BzyDXJrArKN8guq1EVb0lXVRLLzEpJvIHCdN2QX4Fb4nzQ7vpM\nmIWaQz4k80dQSmZdV6NKSKLVVmlxR6WrwtzpfjmoqaU+Y7kZ+Ifnyqwcn5v+BxMtxgrEvkvYXSS+\npEaVkJlCW0kDZ9Z2nSnkT5Eaxo2GTNPMd9JBct1ZKTEhPSycKTAW2q6c4+KqNUZJxQ2UScdFKcB2\nvUG+Rcc4lz/9lOFINOWPJ04UsDtoQynUTZuQt3B82RqjoCO0DLIVuGS7CsxV8da9Jt/GpahHfrC/\ntgYD0xvQFMoBdZrJZPmttvHlVsxtMHtTC7arwEQFbylVIyZV2RDeIjf7mnQtbUBTmG7gmZslK95s\nm7g8KuS2MtmOuI8fpx7OKvTrMmteQq/hAsnaXZk1+GBmtVALvTodFcnx7jNYU6OKYzBvFYOhxEnJ\nHTAwJu+1LmPx1HzE2ZoErzEo7xULTQ5cp7vsrJAdck5Zoyp5tbi3ahlXtGuugUJe0T2cGcKb5Vax\n9x0jZiC/4Eyg0OawaeGNnndvjxyqGqPi8vFXUcbosIzqPv9dstDtkYKT2+XSno+iNZLbXwbQu7ds\noc2Rgv+//gL38SDQBVoxKAAAAABJRU5ErkJggg==\n",
-      "text/latex": [
-       "$$0.909297426825682$$"
-      ],
-      "text/plain": [
-       "0.909297426825682"
-      ]
-     },
-     "execution_count": 12,
-     "metadata": {},
-     "output_type": "execute_result"
-    }
-   ],
-   "source": [
-    "N(H.subs(x, 2))"
-   ]
-  },
-  {
-   "cell_type": "code",
    "execution_count": null,
    "metadata": {
     "collapsed": true
@@ -382,6 +224,32 @@
    ],
    "source": [
     "S.Zero"
+   ]
+  },
+  {
+   "cell_type": "code",
+   "execution_count": 66,
+   "metadata": {
+    "collapsed": false
+   },
+   "outputs": [
+    {
+     "data": {
+      "image/png": "iVBORw0KGgoAAAANSUhEUgAAAAkAAAAOBAMAAAAPuiubAAAALVBMVEX///8AAAAAAAAAAAAAAAAA\nAAAAAAAAAAAAAAAAAAAAAAAAAAAAAAAAAAAAAADAOrOgAAAADnRSTlMAIpm7MhCriUTv3c12VLge\nopIAAAAJcEhZcwAADsQAAA7EAZUrDhsAAABOSURBVAgdY2BUMnZgYAhjYH/BwJDKwDCTgWEWA0Oe\nA8O+ABAJBOsCgATHcxCTywBEKoMIngQQeYmBUYCBRYGBR4BBqrwoi4Fh37t3rxgAK1UOqPfNIGYA\nAAAASUVORK5CYII=\n",
+      "text/latex": [
+       "$$2$$"
+      ],
+      "text/plain": [
+       "2"
+      ]
+     },
+     "execution_count": 66,
+     "metadata": {},
+     "output_type": "execute_result"
+    }
+   ],
+   "source": [
+    "1+1"
    ]
   },
   {
@@ -424,7 +292,7 @@
    "name": "python",
    "nbconvert_exporter": "python",
    "pygments_lexer": "ipython3",
-   "version": "3.5.1"
+   "version": "3.4.5"
   }
  },
  "nbformat": 4,
